// Copyright (c) 2022 Ultimaker B.V.
// Cura is released under the terms of the LGPLv3 or higher.

import QtQuick 2.7
<<<<<<< HEAD
import QtQuick.Controls 1.4 as OldControls
import QtQuick.Controls 2.1
=======
import QtQuick.Controls 2.15
import QtQuick.Controls 1.4 as OldControls
>>>>>>> b96f5879
import QtQuick.Layouts 1.3
import QtQuick.Dialogs 1.2

import UM 1.5 as UM
import Cura 1.5 as Cura

Item
{
    id: base

    // Keep PreferencesDialog happy
    property var resetEnabled: false
    property var currentItem: null

    property var materialManagementModel: CuraApplication.getMaterialManagementModel()

    property var hasCurrentItem: base.currentItem != null
    property var isCurrentItemActivated:
    {
        if (!hasCurrentItem)
        {
            return false
        }
        const extruder_position = Cura.ExtruderManager.activeExtruderIndex
        const root_material_id = Cura.MachineManager.currentRootMaterialId[extruder_position]
        return base.currentItem.root_material_id == root_material_id
    }
    property string newRootMaterialIdToSwitchTo: ""
    property bool toActivateNewMaterial: false

    property var extruder_position: Cura.ExtruderManager.activeExtruderIndex
    property var active_root_material_id: Cura.MachineManager.currentRootMaterialId[extruder_position]

    UM.I18nCatalog
    {
        id: catalog
        name: "cura"
    }

    function resetExpandedActiveMaterial()
    {
        materialListView.expandActiveMaterial(active_root_material_id)
    }

    function setExpandedActiveMaterial(root_material_id)
    {
        materialListView.expandActiveMaterial(root_material_id)
    }

    // When loaded, try to select the active material in the tree
    Component.onCompleted:
    {
        resetExpandedActiveMaterial()
        base.newRootMaterialIdToSwitchTo = active_root_material_id
    }

    // Every time the selected item has changed, notify to the details panel
    onCurrentItemChanged:
    {
        forceActiveFocus()
        if(materialDetailsPanel.currentItem != currentItem)
        {
            materialDetailsPanel.currentItem = currentItem
            // CURA-6679 If the current item is gone after the model update, reset the current item to the active material.
            if (currentItem == null)
            {
                resetExpandedActiveMaterial()
            }
        }
    }

    // Main layout
    Label
    {
        id: titleLabel
        anchors
        {
            top: parent.top
            left: parent.left
            right: parent.right
            margins: 5 * screenScaleFactor
        }
        font.pointSize: 18
        text: catalog.i18nc("@title:tab", "Materials")
    }

    // Button Row
    Row
    {
        id: buttonRow
        anchors
        {
            left: parent.left
            right: parent.right
            top: titleLabel.bottom
        }
        height: childrenRect.height

        // Activate button
        OldControls.Button
        {
            id: activateMenuButton
            text: catalog.i18nc("@action:button", "Activate")
            icon.name: "list-activate"
            enabled: !isCurrentItemActivated && Cura.MachineManager.activeMachine.hasMaterials
            onClicked:
            {
                forceActiveFocus()

                // Set the current material as the one to be activated (needed to force the UI update)
                base.newRootMaterialIdToSwitchTo = base.currentItem.root_material_id
                const extruder_position = Cura.ExtruderManager.activeExtruderIndex
                Cura.MachineManager.setMaterial(extruder_position, base.currentItem.container_node)
            }
        }

        // Create button
        OldControls.Button
        {
            id: createMenuButton
            text: catalog.i18nc("@action:button", "Create")
            icon.name: "list-add"
            enabled: Cura.MachineManager.activeMachine.hasMaterials
            onClicked:
            {
                forceActiveFocus();
                base.newRootMaterialIdToSwitchTo = base.materialManagementModel.createMaterial();
                base.toActivateNewMaterial = true;
            }
        }

        // Duplicate button
        OldControls.Button
        {
            id: duplicateMenuButton
            text: catalog.i18nc("@action:button", "Duplicate");
            icon.name: "list-add"
            enabled: base.hasCurrentItem
            onClicked:
            {
                forceActiveFocus();
                base.newRootMaterialIdToSwitchTo = base.materialManagementModel.duplicateMaterial(base.currentItem.container_node);
                base.toActivateNewMaterial = true;
            }
        }

        // Remove button
        OldControls.Button
        {
            id: removeMenuButton
            text: catalog.i18nc("@action:button", "Remove")
            icon.name: "list-remove"
            enabled: base.hasCurrentItem && !base.currentItem.is_read_only && !base.isCurrentItemActivated && base.materialManagementModel.canMaterialBeRemoved(base.currentItem.container_node)

            onClicked:
            {
                forceActiveFocus();
                confirmRemoveMaterialDialog.open();
            }
        }

        // Import button
        OldControls.Button
        {
            id: importMenuButton
            text: catalog.i18nc("@action:button", "Import")
            icon.name: "document-import"
            onClicked:
            {
                forceActiveFocus();
                importMaterialDialog.open();
            }
            enabled: Cura.MachineManager.activeMachine.hasMaterials
        }

        // Export button
        OldControls.Button
        {
            id: exportMenuButton
            text: catalog.i18nc("@action:button", "Export")
            icon.name: "document-export"
            onClicked:
            {
                forceActiveFocus();
                exportMaterialDialog.open();
            }
            enabled: base.hasCurrentItem
        }

        //Sync button.
        OldControls.Button
        {
            id: syncMaterialsButton
            text: catalog.i18nc("@action:button Sending materials to printers", "Sync with Printers")
            icon.name: "sync-synchronizing"
            onClicked:
            {
                forceActiveFocus();
                base.materialManagementModel.openSyncAllWindow();
            }
            visible: Cura.MachineManager.activeMachine.supportsMaterialExport
        }
    }

    Item
    {
        id: contentsItem
        anchors
        {
            top: titleLabel.bottom
            left: parent.left
            right: parent.right
            bottom: parent.bottom
            margins: 5 * screenScaleFactor
            bottomMargin: 0
        }
        clip: true
    }

    Item
    {
        anchors
        {
            top: buttonRow.bottom
            topMargin: UM.Theme.getSize("default_margin").height
            left: parent.left
            right: parent.right
            bottom: parent.bottom
        }

        SystemPalette { id: palette }

        Label
        {
            id: captionLabel
            anchors
            {
                top: parent.top
                left: parent.left
            }
            visible: text != ""
            text:
            {
                var caption = catalog.i18nc("@action:label", "Printer") + ": " + Cura.MachineManager.activeMachine.name;
                if (Cura.MachineManager.activeMachine.hasVariants)
                {
                    var activeVariantName = ""
                    if(Cura.MachineManager.activeStack != null)
                    {
                        activeVariantName = Cura.MachineManager.activeStack.variant.name
                    }
                    caption += ", " + Cura.MachineManager.activeDefinitionVariantsName + ": " + activeVariantName;
                }
                return caption;
            }
            width: materialScrollView.width
            elide: Text.ElideRight
        }

        OldControls.ScrollView
        {
            id: materialScrollView
            anchors
            {
                top: captionLabel.visible ? captionLabel.bottom : parent.top
                topMargin: captionLabel.visible ? UM.Theme.getSize("default_margin").height : 0
                bottom: parent.bottom
                left: parent.left
            }
            width: (parent.width * 0.4) | 0

            clip: true
            ScrollBar.vertical: UM.ScrollBar
            {
                id: materialScrollBar
                parent: materialScrollView
                anchors
                {
                    top: parent.top
                    right: parent.right
                    bottom: parent.bottom
                }
            }
            contentHeight: materialListView.height //For some reason, this is not determined automatically with this ScrollView. Very weird!

            MaterialsList
            {
                id: materialListView
                width: materialScrollView.width - materialScrollBar.width
            }
        }

        MaterialsDetailsPanel
        {
            id: materialDetailsPanel
            anchors
            {
                left: materialScrollView.right
                leftMargin: UM.Theme.getSize("default_margin").width
                top: parent.top
                bottom: parent.bottom
                right: parent.right
            }
        }
    }

    // Dialogs
    MessageDialog
    {
        id: confirmRemoveMaterialDialog
        icon: StandardIcon.Question;
        title: catalog.i18nc("@title:window", "Confirm Remove")
        property string materialName: base.currentItem !== null ? base.currentItem.name : ""

        text: catalog.i18nc("@label (%1 is object name)", "Are you sure you wish to remove %1? This cannot be undone!").arg(materialName)
        standardButtons: StandardButton.Yes | StandardButton.No
        modality: Qt.ApplicationModal
        onYes:
        {
            // Set the active material as the fallback. It will be selected when the current material is deleted
            base.newRootMaterialIdToSwitchTo = base.active_root_material_id
            base.materialManagementModel.removeMaterial(base.currentItem.container_node);
        }
    }

    FileDialog
    {
        id: importMaterialDialog
        title: catalog.i18nc("@title:window", "Import Material")
        selectExisting: true
        nameFilters: Cura.ContainerManager.getContainerNameFilters("material")
        folder: CuraApplication.getDefaultPath("dialog_material_path")
        onAccepted:
        {
            var result = Cura.ContainerManager.importMaterialContainer(fileUrl);

            messageDialog.title = catalog.i18nc("@title:window", "Import Material");
            messageDialog.text = catalog.i18nc("@info:status Don't translate the XML tags <filename> or <message>!", "Could not import material <filename>%1</filename>: <message>%2</message>").arg(fileUrl).arg(result.message);
            if (result.status == "success")
            {
                messageDialog.icon = StandardIcon.Information;
                messageDialog.text = catalog.i18nc("@info:status Don't translate the XML tag <filename>!", "Successfully imported material <filename>%1</filename>").arg(fileUrl);
            }
            else if (result.status == "duplicate")
            {
                messageDialog.icon = StandardIcon.Warning;
            }
            else
            {
                messageDialog.icon = StandardIcon.Critical;
            }
            messageDialog.open();
            CuraApplication.setDefaultPath("dialog_material_path", folder);
        }
    }

    FileDialog
    {
        id: exportMaterialDialog
        title: catalog.i18nc("@title:window", "Export Material")
        selectExisting: false
        nameFilters: Cura.ContainerManager.getContainerNameFilters("material")
        folder: CuraApplication.getDefaultPath("dialog_material_path")
        onAccepted:
        {
            var result = Cura.ContainerManager.exportContainer(base.currentItem.root_material_id, selectedNameFilter, fileUrl);

            messageDialog.title = catalog.i18nc("@title:window", "Export Material");
            if (result.status == "error")
            {
                messageDialog.icon = StandardIcon.Critical;
                messageDialog.text = catalog.i18nc("@info:status Don't translate the XML tags <filename> and <message>!", "Failed to export material to <filename>%1</filename>: <message>%2</message>").arg(fileUrl).arg(result.message);
                messageDialog.open();
            }
            else if (result.status == "success")
            {
                messageDialog.icon = StandardIcon.Information;
                messageDialog.text = catalog.i18nc("@info:status Don't translate the XML tag <filename>!", "Successfully exported material to <filename>%1</filename>").arg(result.path);
                messageDialog.open();
            }
            CuraApplication.setDefaultPath("dialog_material_path", folder);
        }
    }

    MessageDialog
    {
        id: messageDialog
    }
}<|MERGE_RESOLUTION|>--- conflicted
+++ resolved
@@ -2,13 +2,7 @@
 // Cura is released under the terms of the LGPLv3 or higher.
 
 import QtQuick 2.7
-<<<<<<< HEAD
-import QtQuick.Controls 1.4 as OldControls
-import QtQuick.Controls 2.1
-=======
 import QtQuick.Controls 2.15
-import QtQuick.Controls 1.4 as OldControls
->>>>>>> b96f5879
 import QtQuick.Layouts 1.3
 import QtQuick.Dialogs 1.2
 
@@ -108,7 +102,7 @@
         height: childrenRect.height
 
         // Activate button
-        OldControls.Button
+        Button
         {
             id: activateMenuButton
             text: catalog.i18nc("@action:button", "Activate")
@@ -126,7 +120,7 @@
         }
 
         // Create button
-        OldControls.Button
+        Button
         {
             id: createMenuButton
             text: catalog.i18nc("@action:button", "Create")
@@ -141,7 +135,7 @@
         }
 
         // Duplicate button
-        OldControls.Button
+        Button
         {
             id: duplicateMenuButton
             text: catalog.i18nc("@action:button", "Duplicate");
@@ -156,7 +150,7 @@
         }
 
         // Remove button
-        OldControls.Button
+        Button
         {
             id: removeMenuButton
             text: catalog.i18nc("@action:button", "Remove")
@@ -171,7 +165,7 @@
         }
 
         // Import button
-        OldControls.Button
+        Button
         {
             id: importMenuButton
             text: catalog.i18nc("@action:button", "Import")
@@ -185,7 +179,7 @@
         }
 
         // Export button
-        OldControls.Button
+        Button
         {
             id: exportMenuButton
             text: catalog.i18nc("@action:button", "Export")
@@ -199,7 +193,7 @@
         }
 
         //Sync button.
-        OldControls.Button
+        Button
         {
             id: syncMaterialsButton
             text: catalog.i18nc("@action:button Sending materials to printers", "Sync with Printers")
@@ -268,7 +262,7 @@
             elide: Text.ElideRight
         }
 
-        OldControls.ScrollView
+        ScrollView
         {
             id: materialScrollView
             anchors
