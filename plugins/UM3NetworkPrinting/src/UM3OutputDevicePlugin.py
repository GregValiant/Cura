--- conflicted
+++ resolved
@@ -5,12 +5,7 @@
 from queue import Queue
 from threading import Event, Thread
 from time import time
-<<<<<<< HEAD
-import os
-from typing import Optional, TYPE_CHECKING
-=======
 from typing import Optional, TYPE_CHECKING, Dict
->>>>>>> 47d74950
 
 from zeroconf import Zeroconf, ServiceBrowser, ServiceStateChange, ServiceInfo
 
@@ -20,10 +15,6 @@
 
 from cura.CuraApplication import CuraApplication
 from cura.PrinterOutput.PrinterOutputDevice import ConnectionType
-<<<<<<< HEAD
-from UM.OutputDevice.OutputDeviceManager import ManualDeviceAdditionAttempt
-=======
->>>>>>> 47d74950
 
 from UM.i18n import i18nCatalog
 from UM.Logger import Logger
@@ -37,10 +28,6 @@
 from . import ClusterUM3OutputDevice, LegacyUM3OutputDevice
 from .Cloud.CloudOutputDeviceManager import CloudOutputDeviceManager
 
-<<<<<<< HEAD
-=======
-
->>>>>>> 47d74950
 if TYPE_CHECKING:
     from PyQt5.QtNetwork import QNetworkReply
     from cura.Settings.GlobalStack import GlobalStack
