<<<<<<< HEAD
[Arachne engine beta]
<h1>Arachne engine beta</h1>

This is the beta release of Ultimaker Cura's "Arachne" engine. The objective is to fill the available space better with walls, reduce variability in flow rate, preventing gaps and overextrusion and improving path planning by implementing variable line widths. This allows for a more consistent print and better fit to the specifications of the original 3D model.

If you've tried this beta and want to give some feedback, please see <a href="https://github.com/Ultimaker/Cura/discussions/9388">the discussion here</a>.

This is a second preview, bringing the engine to a more stable state than the alpha that was released in December. This release should be more appropriate to tune profiles within preparation for the stable release. The stable release will still have its own beta in the same fashion as the ordinary release cycle.

While the bugs and features that greatly influence print quality have been resolved and implemented, there are still some things left to do (see known issues). The profiles have hardly been tuned, even for Ultimaker's own printers. Please don't expect perfection. In fact, the default settings as they are now likely result in a worse print quality than the stable release.

Note: This is _not_ based on a specific stable version of the front-end of Cura (like '4.8.0' or similar), so there may be issues that have been solved or introduced since then that have little or nothing to do with the variable line width feature-set!

** New features in Arachne engine beta:

* Line Width Color Scheme
A new color scheme has been added that shows the line width of individual lines in layer view.

* Static Outer Wall
The outer wall will no longer adjust its width or position if there are any inner walls adjacent to it with the (inward) distributed line width strategy. This reduces ringing effects in thin shapes.

* Bug fixes
- The Randomize Infill Start setting is now working on Arachne.
- The Infill Travel Optimization setting is now working on Arachne.
- The Infill Layer Thickness and Support Layer Thickness is now working on Arachne.
- Fix crash on MacOS when printing parts with a single wall.
- Fix crash when the model contains very small holes (~0.1mm).
- Fix crash when using Support Infill.
- Fix crash when the model contains faces that are almost exactly parallel.
- Fix crash when simplifying due to Maximum Resolution causes self-intersections to appear in the layer outline.
- Fix crash when multiple transitions come together in the same point.
- Fix crash when transitions between different numbers of walls connect the wrong two perimeters together.
- Infill and support layer thickness should no longer overlap with itself if gradual infill or gradual support is used.
- Only generate connecting wall segments for the sparsest density when using gradual infill or gradual support.
- Sharp corners in the infill volume will no longer be filled with a useless tiny infill line.
- Initial Layer Line Width now only applies to the initial layer again.
- When using Outer Wall Inset, there will no longer be a ridge when transitioning from 2 to 1 wall.
- Outer Wall Wipe Distance will no longer cause unnecessary travel moves.
- Concentric support interface patterns are no longer omitted.
- When Wall Line Count is 0, the rest of the model will no longer be omitted.
- When using different extruders for inner and outer walls, the extruders no longer alternate per layer.
- Small gaps between inner wall and skin are properly filled with infill again.
- Seam position when using Sharpest Corner set to "hide seam" now properly chooses the sharpest inner corner.
- Transitions are no longer omitted in very sharp corners, which sometimes led to too small line widths.
- The outline of the print is no longer shifted towards the bottom left by the Maximum Deviation setting.
- When using Alternate Extra Wall, the extra wall no longer overlaps with skin or infill.

* Known issues
- Some models might still crash the engine, although it is less frequent then before.
- Infill support can crash the engine.
- The seam isn't positioned correctly when using the Hide or Expose or Smart Hiding placement options.
- User specified seam is not aligned.
- Paths for concentric ironing aren't generated.
- Concentric support pattern can intersects with model.
- Lines are not always symmetrical in width at the transitioning point to a lower wall count.
- Center line is not generated for centre deviation strategy.
- Missing infill/support walls in certain areas when using Extra Infill/Support Wall Count.
- Brim lines ordered wrongly.
- Raft interface layers and raft layers don't align.
- Connected infill and gradual infill results in overextrusion.
- Bottom Skin Expand Distance at zero causes skin to expand beyond walls.
- Spiralize could generate both inner and outer surfaces.
- Bottom layers of a spiralized model with surface mode enabled, looks like inner walls.
- Last bottom layer might disappear for a spiralized model.
- Stringing when spiralized is enabled.
- Fuzzy skin isn't implemented.
- Connect Top/Bottom polygons isn't implemented.

<h1>Arachne engine alpha</h1>

The Cura Team, as part of and with help from Ultimaker R&D in a more general sense, have been working on a large project that changes the core of how our slicing engine works.
The goal is to have variable line widths (instead of static) for each extrusion, and better path-planning, in order to better fit the eventual printed part to the specifications.

If after you've used this alpha you want to give some feedback (please do, it's the main reason we're doing this), please see <a href="https://github.com/Ultimaker/Cura/discussions/8965">the discussion here</a>.

This effort is still ongoing, but we're at the point where we would very much like to have the feedback and input of the wider community.

In order to get this done, we've decided to release an 'Alpha' build, or an early preview.

Not everything has been implemented, and there are even an amount of known bugs (see below), as well as very probably a comparable amount of unknown issues.
On top of that, we added some parameters (and removed a few others). These have hardly been tuned, even for our own printers, let alone 3rd party ones.
In other words, don't expect perfection. In fact, the default settings as they are now are likely to be worse as what's there in a lot of cases.

Note: This is _not_ otherwise build on a specific version (like '4.8.0' or similar), so there may be issues that have been solved or introduced since then that have little or nothing to do with the Variable Line Width feature-set!

* New Settings

Variable Line Strategy: How the walls are spread over the available space.
  - Central Deviation: Will print all walls at the nominal line width except the central one(s), causing big variations in the center but very consistent outsides.
  - Distributed: Distributes the width variations equally over all walls.
  - Inward Distributed: Is a balance between the other two, distributing the changes in width over all walls but keeping the walls on the outside slightly more consistent.

Minimum Variable Line Width: The smallest line width, as a factor of the normal line width, beyond which it will choose to use fewer, but wider lines to fill the available space. Reduce this threshold to use more, thinner lines. Increase to use fewer, wider lines.

Wall Transition Length: When transitioning between different numbers of walls as the part becomes thinner, a certain amount of space is allotted to split or join the wall lines.

Wall Transition Angle: When transitioning between different numbers of walls as the part becomes thinner, two adjacent walls will join together at this angle. This can make the walls come together faster than what the Wall Transition Length indicates, filling the space better.

Wall Transition Filter Distance: If it would be transitioning back and forth between different numbers of walls in quick succession, don't transition at all. Remove transitions if they are closer together than this distance.

Maximum Extrusion Area Deviation: Influences extrusion line simplification. The maximum extrusion area deviation allowed when removing intermediate points from a straight line. Keeping it low may cause (too) little simplification to occur (with all the problems that causes), but if you increase this you may notice slight under- (or over-) extrusion in between straight parallel walls.

* Removed/Renamed/Altered Settings

Print Thin Walls: Behaviour altered.

Optimize Wall Printing Order is renamed to Order Inner Walls By Inset. Behaviour altered.

* To Implement

Not all initially planned sub-features are in yet, any subsequent non-patch releases will probably contain more.

* Known Issues

SkeletalTrapezoidation not robust to unsimplified input. For very intricate and or small models, crashes may occur. Please attach any crashing model to the discussion/feedback link above.

Different extruders for inner and outer walls. The used extruder alternate each layer but the inner and outer wall are printed with the same extruder (used at that layer)

Spiralize bugs:
  - Bottom layers issue in spiralize mode.
  - Stringing when in spiralized mode.
  - Last bottom layer missing for some models.

Support not being correctly generated. It might start mid-air or not providing enough support for some parts of the model.

Gradual infill support not being correctly generated. Support walls don't seem to be printed well when gradual infill support is enabled. Ultimaker printers enable this by default for PVA.

Combing in the wrong part when printing dual extrusion Visible, for example, when printing with dual extrusion with two different colors. E.g.: 'Bleeding' of red into white parts.

Printed travel moves.

Gaps between inner wall and skin.

Z-Seam Sharpest Corner broken. The seam is not placed in the sharpest corner

Small line width and overlap. When using the Center Deviation setting on a thin model some wall lines may overlap or leave a gap.

Wall positioning is imprecise. On some models, the walls are not centered properly within the outline nor have the correct width.

Connected and gradual infill results in overextrusion. When gradual infill and connect infill lines is enabled, it'll connect different pieces of infill on top of each other, causing overextrusion.

Connect Top/Bottom polygon not working currently. The issue occurs when concentric is the infill pattern.

Small travel line segments in infill/support. This is causing unnecessary traveling and stringing.

Wrong Infill Layer Thickness. In combination with a higher Extra Infill Line Count, some parts are not generating infill lines.

Inward/Distributed overextrusion. Seen on models with multiplied infill walls.

Overlapping skin and alternating wall. The extra wall at each alternating step will overlap with the skin

Assertion failure in SkeletalTrapezoidation. Can cause the engine to crash on certain models.
=======
[4.9.1]
* PETG Profile update.
Ultimaker PETG profiles have been added. The Generic PETG profile for 2.85mm filaments has been updated as well.

* Bug Fixes
- The second extruder should now prime properly again when using a prime blob.
- Reduced the flood of QML errors in the log file. Contributed by fieldOfView.
- Fixed a crash when entering layer view on MacOS 10.13.6. Contributed by jwrw.
- Fixed a crash when there was an inaccessible X: drive in Windows. Cura should no longer try to access the X: drive now.
>>>>>>> 92ff9ac3

[4.9.0]
<i>For an overview of the new features in Cura 4.9, please watch <a href="https://www.youtube.com/watch?app=desktop&v=q7IJ0I9Mi1I&feature=youtu.be">our video</a>.</i>

* Digital factory integration.
Now you can open files directly from Digital Library projects. Then, after preparation, quickly and easily export them back. This feature is available for all users with an Ultimaker Essentials, Professional, or Excellence subscription. <a href="https://ultimaker.com/software/enterprise-software"> Learn more</a>

* "Line type" is now the default color scheme.
When entering the Preview mode, you don't have to switch manually to line type. 

* Z-seam is now clearly shown in preview mode.
This ensures that you will know whether the seam will be sufficiently hidden in the end product. This will also indicate the starting point of the print.
<i> Thanks to BasF0 for contributing to this feature </i>

* New 'line width' color-scheme available in preview mode.
Line-width can now be selected as a color-scheme in preview mode.

* Weight estimation in decimals.
This provides a more detailed idea of the amount of material used - which is especially useful for smaller prints. 

* Split Shell category into Walls and Top/Bottom. 
The shell category was a mix of settings about walls and settings about top/bottom, splitting them into two categories makes more sense. 

* Post-processing script to embed screenshot in g-code.
The ability to have thumbnails embedded. Contributed by Gravedigger7789.

* Add checkbox for Extruder Offsets.
Ability to enable or disable  the extruder offsets to gcode. This will be enabled by default, unless it is in the printer's def.json file. Contributed by RFBomb. 

* Cura should work properly on MacOS 'Big Sur' now, afforded by upgrades to Python (to 3.8) and Qt (to 5.15).
If you had (UX, visual, graphics card) problems, specifically on (newer) MacOS versions, like Big Sur, you should be able to use this new version.

* Known UX issues that will be fixed before final in our current plan
- Custom menu Materials and Nozzle menu now open at cursor position instead of under the menu button.
- Visuals of Preference screen are large.
- Drop downs in Preference screen don't react to mouse-scroll.
- Default language not selected in Preference screen.
- Changelog takes long too load.
- Setting Visibility submenu items in the Preference screen are greyed-out and can't be selected on Mac OSX.

* Bug Fixes
- Fixed a security vulnerability on windows permitting the openssl library used to launch other programs. Thanks to Xavier Danest for raising this bug.
- Fixed Connect Top/Bottom Polygons. 
- Fixed closing Marketplace after quitting Cura.
- Fixed clicking on Marketplace button to go to web Marketplace.
- Fixed Pause at Height when using Repetier flavour. Contributed by EGOiST1991.
- Fixed correct desity for current PETG filaments. Contributed by kad.
- Fixed Pause at height post processing script that returns to right position.
- Fixed layer view being grayed out after reslicing.
- Fixed fan speed issue due to reuse of empty extruder plan.
- Fixed loading OBJ files with no texture references, but does have normal references.
- Fixed retraction/priming while extruder switches. Contributed by sisu70.
- Fixed loading script from all registered resource path. Contributed by fieldOfView.
- Fixed typeError: define_round_method. Contributed by Sophist-UK. 
- Fixed missing layer with Hole Horizontal Expansion. 
- Fixed Tree Support Floor layers. Contributed by ThomasRahm.
- Fixed Top Surface Skin Layers if Top layers = 0.
- Fixed recent files on opening as project. 
- Fixed opening project file from command-line. 
- Fixed thumbnail in UFP files.
- Fixed validator for floats in Machine Settings dialog. Contributed by fieldOfView.
- Fixed recessed areas at the bottom of a model while using Make Overhangs Printable. Contributed by OpusMcN.
- Fixed slicing grouped models if one of the group parts is below Z=0.
- Fixed material temperatures and fan speed for Anycubic i3 Mega. Contributed by trunneml.
- Fixed drop model down to buildplate when always drop to buildplate is disabled. 
- Fixed drop objects to buildplate after scaling.
- Fixed disallowed areas while using Brim Line Widths. 
- Fixed message for non manifold models. 
- Fixed setting category arrows. Contributed by fieldOfView.
- Fixed metadate tags for 3MF files. 
- Fixed engine crash when using low-density Cross Infill

* Printer definitions, profiles and materials
- 3DFuel Pro PLA and SnapSupport materials, contributed by grk3010.
- Cubincon Style NeoA31, contributed by HUNIBESTHyVISION.
- Eryone thinker series and Eryone ER20, contributed by Eryone.
- Flashforge DreamerNX, contributed by KeltE.
- Fused Form FF300, contributed by FusedForm.
- Geeetech A10 improved start and end gcode, contributed by TheTRCG.
- ideagen3D Sapphire and ideagen3D Sapphire Plus, contributed by Firedrops.
- INAT Proton X printers, contributed by MarkINAT.
- Koonovo, contributed by KOONOVO3DPRINTER.
- Liquid, contributed by alexgrigoras.
- Lulzbot TAZ Pro and Lulzbot Mini 2, contributed by spotrh.
- Maker Made 300x printer, contributed by skilescm.
- MINGDA D2, contributed by cataclism.
- Snapmaker 2.0, contributed by maihde.
- Sri Vignan Technologies, contributed by venkatkamesh.
- Syndaver AXI Machine, contributed by synsuiter.
- Tinyboy Fabricator Mini 1.5, contributed by reibuehl.
- Trimaker printers, contributed by tomasbaldi.
- TwoTrees Bluer, contributed by WashingtonJunior.
- Update Hellbot Magna 1 and Hellbot Magna dual, contributed by DevelopmentHellbot.
- Update Rigid3D and added Rigid3D Mucit2, contributed by mehmetsutas.
- ZAV series, contributed by kimer2002.

[4.8.0]
<i>For an overview of the new features in Cura 4.8, please see this video: <a href="https://www.youtube.com/watch?v=BI1n4IDHbuA">Change log overview</a>.</i>

* New arrange algorithm!
Shout-out to Prusa Research, since they made the libnest2d library for this, and allowed a licence change.

* When opening a project file, pick any matching printer in addition to just exact match and new definition.
Previously, when someone sent you a project, you either had to have the exact same printer under the exact same name, or create an entirely new instance. Now, in the open project dialog, you can specify any printer that has a(n exactly) matching printer-type.

* Show warning message on profiles that where successfully imported, but not supported by the currently active configuration.
People where a bit confused when adding profiles, which then didn't show up. With this new version, when you add a profile that isn't supported by the current instance (but otherwise correctly imported), you get a warning-message.

* Show parts of the model below the build-plate in a different color.
When viewing the build-plate from below, there's now shadow visible anymore. As this helped the user determine what part of the model was below the buildplate, we decided to color that part differently instead.

* Show the familiar striped pattern for objects outside of the build-volume in Preview mode as well.
Models outside of the build-volume can of course not be sliced. In the Prepare mode, this was already visible with solid objects indicated in the familiar grey-yellow striped pattern. Now you can also see the objects that are still in the scene just outside if the build-volume in Preview mode.

* Iron the top-most bottom layer when spiralizing a solid model, contributed by smartavionics
Ironing was only used for top-layers, or every layer. But what is the biggest flat surface in a vase? This helpful pull request made it so that, in this case, the top-most bottom layer is used to iron on.

* Allow scrolling through setting-tooltips, useful for some plugins.
Certain plugins, such as the very useful Settings Guide, occasionally have very large tooltips. This update allows you to scroll through those.

* Bug Fixes
- <u>Fixed under-simplification (blobs, zits) on some printer models.</u> <i>An oversight in 4.6.x resulted in an oversimplification (smoothing) of models. The attempted fix in 4.7.x overcompensated, which gave difficulty (zits, blobs) for some printer models when the resulting gcode became too intricate. This is now fixed, though some profiles might need to be updated, since they where made against 4.6.x, and therefore may rely on the over-simplification.</i>
- Fix percentage text-fields when scaling non-uniformly.
- Fix cloud printer stuck in connect/disconnect loop.
- Fix rare crash when processing stair stepping in support.
- Fix sudden increase in tree support branch diameter.
- Fix cases of tree-support resting against vertical wall.
- Fix conical support missing on printers with 'origin at center' set.
- Fix infill multiplier and connected lines settings not cooperating with each other.
- Fixed an issue with skin-edge support, contributed by smartavionics
- Fix printer renaming didn't always stick after restart.
- Fix move after retraction not changing speed if it's a factor 60 greater.
- Fix Windows file alteration detection (reload file popup message appears again).
- OBJ-file reader now doesn't get confused by legal negative indices.
- Fix off-by-one error that could cause horizontal faces to shift one layer upwards.
- Fix out of bounds array and lost checks for segments ended with mesh vertices, contributed bt skarasov
- Remove redundant 'successful responses' variable, contributed by aerotog
- In rare cases, brim and prime-tower-bim would overlap.
- Fix support for some models when bottom distance and stair step height where both 0 (like with PVA).
- An issue with infill only overlap modifier when the wall line count was overridden in the global settings.
- Filling gaps between walls would also fill between skin and infill.

* Printer definitions and profiles
- <i>Introducing the <b>Ultimaker 2+ Connect</b></i>
- Artillery Sidewinder X1, Artillery Sidewinder Genius, contributed by cataclism
- AnyCubic Kossel, contributed by FoxExe
- BIQU B1, contributed by looxonline
- BLV mgn Cube 300, contributed by wolfgangmauer
- Cocoon Create, Cocoon Create Touch, contributed by thushan
- Creality CR-6 SE, contributed by MatthieuMH
- Flying Bear Ghost 5, contributed by oducceu
- Fused Form 3D (FF300, FF600, FF600+, FFmini), contributed by FusedForm
- Add Acetate profiles for Strateo3D, contributed by KOUBeMT

[4.7.1]
<i>For an overview of the new features in Cura 4.7, please see this video: <a href="https://www.youtube.com/watch?v=vuKuil0dJqE">Change log overview</a>.</i>

* Bug fixes
- Fixed a crash when duplicating a built-in profile.
- Having an equals symbol in your start or end g-code would cause part of that g-code to disappear and could cause a crash when loading a model. This is fixed now.
- The MacOS build is now notarized by Apple, to prevent a security warning from popping up when starting Cura for the first time.
- Corrected the orientation of the build plate mesh for Tevo Tarantula Pro.

[4.7.0]
* Rotation widgets
fieldOfView has contributed code that adds 3 pairs of arrow widgets to the Rotate tool handle, to rotate objects by exactly 90 degrees.

* Performance improvements with multiple 3D models
In previous versions many objects on a build plate could cause Cura's performance and response to be slow. We have made some code optimizations to increase the responsiveness of Cura in such cases.

* Cloud connections improvements
Improved the overall UX workflow when a user is using a cloud connection. Check our new enhancements below.

* Moved tree-support from experimental to normal settings
We've made stability fixes and tested thoroughly so that it can be considered stable.

* Improve object list GUI
The object list indicates now the extruder used for each model, the mesh type if the model is not a normal mesh, and the number of per model setting overrides and whether a model is outside of the build plate. Contributed by fieldOfView.

* Support for MacOS Big Sur
Ultimaker Cura will now run on Apple's upcoming operating system.

* Change normal support vs. tree support into a drop-down
There is now the option of easily switching between normal and tree support. You cannot enable both at the same time any more.

* Add "Multiply model" to Edit menu
The option is now also accessible in the Edit menu and not only in the context menu (right-click).

* Add local printer improvements
Whenever the user wants to add a non-networked printer it is now easier to distinguish the scrollbar and some more information regarding the selected printer in our new redesigned layout. Have a look yourself! Brought to us by fieldOfView.

* Show all while searching per object settings
For more ease-of-use, the behavior has been changed so that all settings are visible temporarily, even if initial were hidden.

* Search through setting descriptions
When searching through the custom settings, the results include all the matches found in both the setting names and setting descriptions. This makes some settings easier to find if you don't remember the name.

* Check for account updates manually
A check for update/sync/refresh button was added near the account so that the user can manually check for updates of subscribed Marketplace packages and available Digital Factory printers.

* Always select last write-device
Cura will now remember the last used output device to save the g-code to (to file, USB stick, etc.) Contributed by fieldOfView.

* Improved sync with the Ultimaker Marketplace
Profile picture and links to the Digital Factory have been improved in the account dropdown.

* Add option to sign in with another account while looking for cloud printers
The "Sign in with a different account" link logs the user off both from Cura and the browser, so that they can sign in with another account. In case the other account has extra cloud printers, then these printers are added to Cura and are available for use.

* Show warning in printer management page that removing is temporary
When removing a printer in your Digital Factory, a message pops up to inform the user that the printer will be re-added in the next sync.

* Show cloud connection not available
We now display an offline icon when losing connection to a printer in the Digital Factory.

* Show notification when printer is removed from account
We show a notification when a printer is removed from the account. You can either go to the account page to restore access or remove it from Cura. In order to establish a new connection, the user is directed to the Digital Factory.

* Add an offline printer, linked to an account, to Cura
Printers that are temporarily offline (but previously added to your account) will also be added to Cura. You won't be able to send a print to that printer, but you could slice for it and store the g-code elsewhere.

* Adjust initial layer horizontal expansion
We adjusted the initial layer horizontal expansion for some profiles. This compensates for Elephant's Foot, a small defect where the bottom of the print has a little ridge where it is molten to the build plate.

* Allow a g-code to be inserted before or after pausing
It allows the user to enter a custom g-code before and after a pause at height. Contributed by rodrigosclosa.

* Remove package ratings
The package ratings have been removed from the Marketplace.

* Remove extra skin wall count in concentric
Hide "Extra Skin Wall Count" setting if a concentric pattern is used, and don't let it affect the print any more.

* Support Stair Step Minimum Slope Angle
With this setting you can disable stair stepping on the very bottom of the support, up until the slope of the model has a certain angle.

* Pause at Height scripts combined
Instead of having various scripts to use for different machines, there is now just one Pause at Height post-processing script, so all printers can now have the same features when pausing. Contributed by fieldOfView.

* Pause at Height limited to 1 redo layer
The "redo layers" setting is replaced by a checkbox to redo just the last layer, to prevent colliding the print head with previously printed layers.

* Change at Z improvements
Added support for changing Retract Length and Speed and fixed an issue when multiple changes are stacked on top of each other. Contributed by novamxd.

* Add post-processing script display progress on LCD
The "Display Progress On LCD" post-processing script shows the time left and the percentage on their LCD screen. Contributed by Bostwickenator.

* Add preference for single instance
If enabled, only one instance of Cura will be started at a time. Contributed by fieldOfView.

* Remove spaghetti infill
This setting was rarely used and didn't work well.

* Bug fixes
- Fixed issues with support no longer generated on some parts of the model. Support Stair Steps has caused some support to be missing where it touches the build plate or where it's resting on a shallow surface. It should be complete again.
- Fixed multiple different issues with tree support, where branches would intersect with the model, the wouldn't keep distance when resting on the model, or when printing with Spiralize mode.
- Fixed an issue where Cubic Subdivision infill didn't move along with the model.
- Cubic Subdivision will now rotate according to the Infill Line Directions setting. Contributed by smartavionics.
- X-ray view is now red again, instead of translucent green.
- Improved wording of the "Discard/Keep Changes" dialog for clarity.
- Models assigned to extruders >4 are visible again in layer view.
- Fixed an issue when importing images if the "Base" setting was greater than "Height".
- Cura now outputs a command to cool down the build plate for the second object in one-at-a-time mode even if the Initial Layer Build Plate Temperature is 0.
- Distance between infill and walls and between infill and skin is corrected when using Infill Layer Thickness.
- Fixed a crash when Coasting Minimum Volume is set to 0.
- The usable build volume will no longer be shrunk unnecessarily when not using any adhesion, but using a prime tower with a brim.
- Fixed a slicing crash when combining Randomize Infill Start with an even number for Infill Line Multiplier.
- Improved reduction of model resolution. The Maximum Resolution and Deviation settings should now be more accurate and no longer behave differently in one corner of the model.
- Removed an unintended gap when something was resting on an ironed surface.
- Fix skirt printing out of order, causing unnecessary travel moves. Contributed by smartavionics.
- A fix was added by smartavionics which removes unnecessary long moves that travel towards the outer wall.
- It wasn't possible to connect to a network printer if two network plugins were enabled simultaneously. Now made possible by Loociano.
- Support settings are now visible when you have support disabled, but a support mesh is present in the scene. Fixed by fieldOfView.
- Fix printing speed after performing a retraction when using the stretch post-processing script. Contributed by sgtnoodle.
- Prevent tool panels from overlapping with scene information. Fix made by smartavionics.
- The values of the machine settings would look cut-off on some Linux distributions. Now fixed by smartavionics.
- Fixed settings sometimes not appearing if they belong to a checkbox setting that is enabled by default (e.g. retraction settings belonging to Enable Retraction).
- We cleaned up our “About...” dialog. It is now up to date.
- Improve performance of loading profile metadata. This fix improves the start-up time of Cura.
- When loading images, the translucency and linear options were swapped. Translucency should now again be tuned for lithophanes, and linear for a height map. Contributed by michalsc.
- Retractions in travel move to next layer were sometimes omitted, but that's fixed now. Contributed by smartavionics.
- Fix initial layer thickness when empty initial layers are removed. Contributed by smartavionics.
- If Brim Replaces Support is enabled, the brim will now also replace support interface.

* Printer definitions and profiles
- Custom printer for Smoothieware firmware. Contributed by grk3010.
- SVT DYITech. Contributed by venkatkamesh.
- HMS434 update. Contributed by maukCC.
- Cubicon Style NEO-A22. Contributed by hunibest-Hyvision.
- Atmat Machines. Contributed by gandzia44.
- Adjusted error limits for some MonoPrice Mini Delta settings. Contributed by PurpleHullPeas.
- Tronxy. Contributed by 64bittuning.
- Uni 3D Series. Contributed by evg33.
- Predator printers and mesh for FLSUN-QQ. Contributed by curso007.
- Fixed bed dimensions for Geeetech A10M and update Geeetech A10. Contributed by gerardrubio and keleticsaba.
- Anycubic Mega Zero. Contributed by kad.
- New Deltacomb models and updates. Contributed by kaleidoscopeit.
- Add 2nd extruder to Tevo Tarantula printers. Contributed by paalex.
- I3 Metal Motion. Contributed by pfelecan.
- Lotmaxx Shark. Contributed by sm3dp.
- Dagoma dual-extrusion printers. Contributed by 0r31.
- Sovol 3D. Contributed by Joyce-lujunxu.
- Tinyboy printers. Contributed by fred2088.
- Beamup L. Contributed by beamup3d.
- Strateo3D material updates. Contributed by KOUBeMT.
- Adjusted firmware speed/acceleration rates for Dagoma Disco. Contributed by Sophist-UK.

[4.6.2]
* Removed Ultibot from Marketplace login screen.
For professionalism, Ultibot has been asked to leave the Marketplace login screen. He's now gone from everything.

* Bug fixes
- We fixed a frustrating bug where a package would keep issuing a badge notification to update, even after the package had been updated.
- The Ultimaker 2+ generated an unwanted travel move that could drag priming material into the start of a print. This is now fixed.

[4.6.1]
* Bug fixes
- Changes to the Simplify() algorithm in 4.6.0 caused Z seam placement issues, which resulted in less-than-perfect results. This has been fixed.
- Added missing nozzle profiles for Ender 3 Pro.

[4.6.0]

THANK YOU to all Ultimaker Cura users helping in the fight against COVID-19 – with 3D printing, volunteering, or just by staying home. Want to get involved? Find out more at https://ultimaker.com/in/cura/covid-19

* New Intent profiles.
In version 4.4 we introduced Intent profiles for the Ultimaker S3 and Ultimaker S5 which allow you to start prints at the click of a button without a lot of configuration steps. Due to popular demand, version 4.6 expands the range of Engineering Intent profiles to include more of the Ultimaker material portfolio: PC, Nylon, CPE, and CPE+. These work with 0.4 print cores.

* Show active post processing scripts.
fieldOfview has contributed an ease of use improvement to the post processing plugin. The number of enabled post processing scripts will now display as a badge notification over the post processing scripts icon. A tooltip gives extra information about which scripts are enabled for quick and easy inspection, so there's no need to open the post processing dialog.

* Hole Horizontal Expansion.
smartavionics has contributed a new setting that applies an offset to all holes on each layer, allowing you to manually enlarge or contract holes to compensate for horizontal expansion.

* Per-model settings.
The "Infill only" checkbox has been changed to a dropdown selection: “Infill mesh only” or “Cutting mesh”.

* Transparent support rendering.
In preview mode with ‘Line type’ selected, support material will render with transparency so you can easily see what’s being supported.

* No stair stepping for PVA profiles.
Stair stepping is intended to reduce the adhesion between support and the model, where the support rests on the model, and to reduce scarring. As PVA doesn't suffer from scarring or adhesion issues due to its water-solubility, this value has been set to 0 for PVA profiles. A known issue with the stair stepping algorithm causes support to disappear sometimes, so doing this reduces the chance of that happening when PVA is used.

* Separators in extensions menu.
fieldOfview has contributed a method for plugin authors to add separators between menu items in the “Extensions” submenu. The method is backwards-compatible so changes don’t have to be made in Cura and Uranium together.

* Ultimaker account sign in prompt.
Added clearer text to the sign in popup and first use flow to highlight the benefits of using an Ultimaker account with Cura.

* Updated installer.
Small fixes have been made to the installer. To keep up with the times, we’ve also updated the images to display an Ultimaker S3 instead of an Ultimaker 3.

* Infill mesh ordering.
When you have three objects overlapping each other and you set two of them to "Modify settings for infill of other models", then the setting "Infill Mesh Order" determines which of the two infill meshes gets priority where they overlap. This was broken for cutting meshes, so BagelOrb contributed a fix.

* Backups storage size.
We’ve put a hard limit on backup file size in this release to prevent other files being stored there.

* 3MF gcode comments removed.
Fixed a bug where comments were removed from Start/End G-codes when opening from a 3MF.

* Print monitor preheat fields.
Values in the print monitor preheat fields were broken in previous versions, they have now been fixed by fieldOfview.

* Stepper motor disarming during pause at height.
Some printers automatically disable their steppers after a pause after a certain time. This script makes it possible to set that in the pause script (instead of relying on default behavior of the firmware).

* Crash if logging in on two instances at the same time.
During the beta period we caught a critical bug where logging in to an Ultimaker account with two instances of Cura would crash the second instance. It crashes because while the web page is open, Cura opens a web server in the local host. The web page redirects to that web server when you've logged in, so that it knows that the log-in was successful and what the credentials are. Both instances try to create a web server on the same port, which is impossible.

* "Changes detected from your Ultimaker account" message.
We fixed a bug on MacOS where duplicate "Changes detected from your Ultimaker account" popups would appear at a single time.

* Crashes when inactive.
Some people reported experiencing crashes when the computer had been inactive for a long time, or when the laptop got suspended or went to sleep. This has been fixed.

* Support blocker is not blocking support.
Fixed an issue where the support blocker was not blocking support.

* Sending slice message takes too long when using mesh helpers.
Fixed an issue where it would take too long to trigger a slice when using the mesh helpers and support blocker.

* Flying Bear printers.
oducceu has contributed a machine definition for the Flying Bear Ghost 4S Printer.

* Magicfirm printers.
jeffkyjin has contributed machine definitions for MBot Grid II+, MBot Grid II+ (dual), MBot Grid IV+ and MBot Grid IV+ (dual).

* HMS434.
Updates to the HMS434 machine definition have been contributed by maukcc.

* FabX Pro.
hussainsail2002 has contributed machine definitions for FabX Pro and print profiles for REDD materials.

* Disclaimer: Third-party machine definitions are accepted as contributed, and are not tested or maintained in any way by the Cura development team.

[4.5.0]

The release notes of versions &lt;= 4.5.0 can be found in our <a href="https://github.com/Ultimaker/Cura/releases?after=4.6-beta">releases GitHub page</a>.<|MERGE_RESOLUTION|>--- conflicted
+++ resolved
@@ -1,4 +1,3 @@
-<<<<<<< HEAD
 [Arachne engine beta]
 <h1>Arachne engine beta</h1>
 
@@ -151,7 +150,7 @@
 Overlapping skin and alternating wall. The extra wall at each alternating step will overlap with the skin
 
 Assertion failure in SkeletalTrapezoidation. Can cause the engine to crash on certain models.
-=======
+
 [4.9.1]
 * PETG Profile update.
 Ultimaker PETG profiles have been added. The Generic PETG profile for 2.85mm filaments has been updated as well.
@@ -161,7 +160,6 @@
 - Reduced the flood of QML errors in the log file. Contributed by fieldOfView.
 - Fixed a crash when entering layer view on MacOS 10.13.6. Contributed by jwrw.
 - Fixed a crash when there was an inaccessible X: drive in Windows. Cura should no longer try to access the X: drive now.
->>>>>>> 92ff9ac3
 
 [4.9.0]
 <i>For an overview of the new features in Cura 4.9, please watch <a href="https://www.youtube.com/watch?app=desktop&v=q7IJ0I9Mi1I&feature=youtu.be">our video</a>.</i>
