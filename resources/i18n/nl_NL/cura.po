--- conflicted
+++ resolved
@@ -7005,17 +7005,10 @@
 #~ msgid "Visible settings:"
 #~ msgstr "Zichtbare instellingen:"
 
-<<<<<<< HEAD
 #~ msgctxt "@label"
 #~ msgid "Welcome to UltiMaker Cura"
 #~ msgstr "Welkom bij UltiMaker Cura"
-=======
-#: /XmlMaterialProfile/plugin.json
-msgctxt "description"
-msgid "Provides capabilities to read and write XML-based material profiles."
-msgstr "Biedt mogelijkheden om materiaalprofielen op XML-basis te lezen en te schrijven."
 
 msgctxt "@description"
 msgid "Please sign in to get verified plugins and materials for Ultimaker Cura Enterprise"
-msgstr "Meld u aan voor geverifieerde plug-ins en materialen voor Ultimaker Cura Enterprise"
->>>>>>> d0c0b058
+msgstr "Meld u aan voor geverifieerde plug-ins en materialen voor Ultimaker Cura Enterprise"