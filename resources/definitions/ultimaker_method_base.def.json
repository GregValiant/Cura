{
    "version": 2,
    "name": "UltiMaker Method Base Profile",
    "inherits": "ultimaker",
    "metadata":
    {
        "visible": false,
        "author": "UltiMaker",
        "manufacturer": "Ultimaker B.V.",
        "file_formats": "application/x-makerbot",
        "platform": "ultimaker_method_platform.stl",
        "exclude_materials": [
            "dsm_",
            "Essentium_",
            "imade3d_",
            "chromatik_",
            "3D-Fuel_",
            "bestfilament_",
            "emotiontech_",
            "eryone_",
            "eSUN_",
            "Extrudr_",
            "fabtotum_",
            "fdplast_",
            "filo3d_",
            "generic_",
            "ultimaker_rapidrinse_175",
            "goofoo_",
            "ideagen3D_",
            "imade3d_",
            "innofill_",
            "layer_one_",
            "leapfrog_",
            "polyflex_pla",
            "polymax_pla",
            "polyplus_pla",
            "polywood_pla",
            "redd_",
            "tizyx_",
            "verbatim_",
            "Vertex_",
            "volumic_",
            "xyzprinting_",
            "zyyx_pro_",
            "octofiber_",
            "fiberlogy_"
        ],
        "has_machine_materials": true,
        "has_machine_quality": true,
        "has_materials": true,
        "has_variants": true,
        "machine_extruder_trains":
        {
            "0": "ultimaker_method_extruder_left",
            "1": "ultimaker_method_extruder_right"
        },
        "nozzle_offsetting_for_disallowed_areas": false,
        "preferred_material": "ultimaker_pla_175",
        "preferred_quality_type": "fast",
        "preferred_variant_name": "1A",
        "supports_network_connection": true,
        "supports_usb_connection": false,
        "variants_name": "Extruder",
        "weight": -1
    },
    "overrides":
    {
        "acceleration_enabled":
        {
            "enabled": false,
            "value": true
        },
        "acceleration_infill":
        {
            "enabled": false,
            "value": "acceleration_print"
        },
        "acceleration_layer_0":
        {
            "enabled": false,
            "value": "acceleration_print"
        },
        "acceleration_prime_tower":
        {
            "enabled": false,
            "value": "acceleration_print"
        },
        "acceleration_print":
        {
            "enabled": false,
            "value": 800
        },
        "acceleration_print_layer_0":
        {
            "enabled": false,
            "value": "acceleration_print"
        },
        "acceleration_roofing":
        {
            "enabled": false,
            "value": "acceleration_print"
        },
        "acceleration_support":
        {
            "enabled": false,
            "value": "acceleration_print"
        },
        "acceleration_support_bottom":
        {
            "enabled": false,
            "value": "acceleration_print"
        },
        "acceleration_support_infill":
        {
            "enabled": false,
            "value": "acceleration_print"
        },
        "acceleration_support_interface":
        {
            "enabled": false,
            "value": "acceleration_print"
        },
        "acceleration_support_roof":
        {
            "enabled": false,
            "value": "acceleration_print"
        },
        "acceleration_topbottom":
        {
            "enabled": false,
            "value": "acceleration_print"
        },
        "acceleration_travel":
        {
            "enabled": false,
            "value": 5000
        },
        "acceleration_travel_enabled":
        {
            "enabled": false,
            "value": true
        },
        "acceleration_travel_layer_0":
        {
            "enabled": false,
            "value": "acceleration_travel"
        },
        "acceleration_wall":
        {
            "enabled": false,
            "value": "acceleration_print"
        },
        "acceleration_wall_0":
        {
            "enabled": false,
            "value": "acceleration_print"
        },
        "acceleration_wall_0_roofing":
        {
            "enabled": false,
            "value": "acceleration_print"
        },
        "acceleration_wall_x":
        {
            "enabled": false,
            "value": "acceleration_print"
        },
        "acceleration_wall_x_roofing":
        {
            "enabled": false,
            "value": "acceleration_print"
        },
        "adhesion_extruder_nr": { "value": 0 },
        "adhesion_type": { "value": "'raft'" },
        "bridge_enable_more_layers": { "value": true },
        "bridge_fan_speed": { "value": "cool_fan_speed_max" },
        "bridge_fan_speed_2": { "value": "(cool_fan_speed_max + cool_fan_speed_min) / 2" },
        "bridge_fan_speed_3": { "value": "cool_fan_speed_min" },
        "bridge_settings_enabled": { "value": true },
        "bridge_skin_density": { "value": 100 },
        "bridge_skin_density_2": { "value": 100 },
        "bridge_skin_density_3": { "value": 100 },
        "bridge_skin_material_flow": { "value": "material_flow" },
        "bridge_skin_material_flow_2": { "value": "material_flow" },
        "bridge_skin_material_flow_3": { "value": "material_flow" },
        "bridge_skin_speed": { "value": "speed_topbottom" },
        "bridge_skin_speed_2": { "value": "speed_topbottom" },
        "bridge_skin_speed_3": { "value": "speed_topbottom" },
        "bridge_sparse_infill_max_density": { "value": 50 },
        "bridge_wall_coast": { "value": 0 },
        "bridge_wall_material_flow": { "value": "material_flow" },
        "bridge_wall_speed": { "value": "speed_wall" },
        "brim_width": { "value": 5 },
        "extruder_prime_pos_abs": { "default_value": true },
        "gradual_support_infill_steps": { "value": 0 },
        "infill_before_walls": { "value": false },
        "infill_material_flow": { "value": "material_flow" },
        "infill_overlap": { "value": 0 },
<<<<<<< HEAD
        "infill_pattern": { "value": "'grid' if infill_sparse_density < 80 else 'lines'" },
=======
        "infill_pattern": { "value": "'lines' if infill_sparse_density > 80 else 'grid'" },
>>>>>>> 48c3ec77
        "infill_wipe_dist": { "value": 0 },
        "inset_direction": { "value": "'inside_out'" },
        "jerk_enabled":
        {
            "enabled": false,
            "value": true
        },
        "jerk_infill":
        {
            "enabled": false,
            "value": "jerk_print"
        },
        "jerk_layer_0":
        {
            "enabled": false,
            "value": "jerk_print"
        },
        "jerk_prime_tower":
        {
            "enabled": false,
            "value": "jerk_print"
        },
        "jerk_print":
        {
            "enabled": false,
            "value": 6.25
        },
        "jerk_print_layer_0":
        {
            "enabled": false,
            "value": "jerk_print"
        },
        "jerk_roofing":
        {
            "enabled": false,
            "value": "jerk_print"
        },
        "jerk_support":
        {
            "enabled": false,
            "value": "jerk_print"
        },
        "jerk_support_bottom":
        {
            "enabled": false,
            "value": "jerk_print"
        },
        "jerk_support_infill":
        {
            "enabled": false,
            "value": "jerk_print"
        },
        "jerk_support_interface":
        {
            "enabled": false,
            "value": "jerk_print"
        },
        "jerk_support_roof":
        {
            "enabled": false,
            "value": "jerk_print"
        },
        "jerk_topbottom":
        {
            "enabled": false,
            "value": "jerk_print"
        },
        "jerk_travel":
        {
            "enabled": false,
            "value": "jerk_print"
        },
        "jerk_travel_enabled":
        {
            "enabled": false,
            "value": true
        },
        "jerk_travel_layer_0":
        {
            "enabled": false,
            "value": "jerk_travel"
        },
        "jerk_wall":
        {
            "enabled": false,
            "value": "jerk_print"
        },
        "jerk_wall_0":
        {
            "enabled": false,
            "value": "jerk_print"
        },
        "jerk_wall_0_roofing":
        {
            "enabled": false,
            "value": "jerk_print"
        },
        "jerk_wall_x":
        {
            "enabled": false,
            "value": "jerk_print"
        },
        "jerk_wall_x_roofing":
        {
            "enabled": false,
            "value": "jerk_print"
        },
        "machine_acceleration": { "default_value": 3000 },
        "machine_center_is_zero": { "value": true },
        "machine_end_gcode": { "default_value": "" },
        "machine_extruder_count": { "default_value": 2 },
        "machine_gcode_flavor": { "default_value": "Griffin" },
        "machine_heated_bed": { "default_value": false },
        "machine_heated_build_volume": { "default_value": true },
        "machine_min_cool_heat_time_window": { "value": 15 },
        "machine_name": { "default_value": "UltiMaker Method" },
        "machine_nozzle_cool_down_speed": { "value": 0.8 },
        "machine_nozzle_heat_up_speed": { "value": 3.5 },
        "machine_scale_fan_speed_zero_to_one": { "value": true },
        "machine_start_gcode": { "default_value": "" },
        "material_bed_temperature": { "enabled": "machine_heated_bed" },
<<<<<<< HEAD
        "material_bed_temperature_layer_0": { "enabled": "machine_heated_bed" },
        "material_final_print_temperature": { "value": "material_print_temperature-10" },
=======
>>>>>>> 48c3ec77
        "material_flow": { "value": 100 },
        "material_initial_print_temperature": { "value": "material_print_temperature-10" },
        "material_shrinkage_percentage": { "enabled": true },
        "min_bead_width": { "value": "0.75*line_width" },
        "min_wall_line_width": { "value": 0.4 },
        "minimum_support_area": { "value": 0.1 },
        "multiple_mesh_overlap": { "value": 0 },
        "optimize_wall_printing_order": { "value": true },
        "prime_blob_enable": { "enabled": false },
        "prime_tower_base_curve_magnitude": { "value": 2 },
        "prime_tower_base_height": { "value": 6 },
        "prime_tower_base_size": { "value": 10 },
        "prime_tower_enable": { "value": false },
        "prime_tower_flow": { "value": "material_flow" },
        "prime_tower_line_width": { "value": 1 },
        "prime_tower_raft_base_line_spacing": { "value": "raft_base_line_width" },
        "prime_tower_wipe_enabled": { "value": true },
        "print_sequence": { "enabled": false },
        "raft_base_fan_speed": { "value": 0 },
        "raft_base_line_spacing": { "value": "2*raft_base_line_width" },
        "raft_base_line_width": { "value": 1.4 },
        "raft_base_speed": { "value": 10 },
        "raft_base_thickness": { "value": 0.8 },
        "raft_interface_extruder_nr": { "value": "raft_surface_extruder_nr" },
        "raft_interface_fan_speed": { "value": 0 },
        "raft_interface_layers": { "value": 2 },
        "raft_interface_line_width": { "value": 0.7 },
        "raft_interface_speed": { "value": 90 },
        "raft_interface_thickness": { "value": 0.3 },
        "raft_interface_wall_count": { "value": "raft_wall_count" },
        "raft_margin": { "value": 1.2 },
        "raft_smoothing": { "value": 9.5 },
        "raft_surface_extruder_nr": { "value": "int(anyExtruderWithMaterial('material_is_support_material')) if support_enable and extruderValue(support_extruder_nr,'material_is_support_material') else raft_base_extruder_nr" },
        "raft_surface_fan_speed": { "value": 0 },
        "raft_surface_monotonic": { "value": true },
        "raft_surface_wall_count": { "value": "raft_wall_count" },
        "retract_at_layer_change": { "value": true },
        "retraction_amount": { "value": 0.75 },
        "retraction_combing": { "value": "'off'" },
        "retraction_combing_max_distance": { "value": "speed_travel / 10" },
        "retraction_count_max": { "value": 100 },
        "retraction_extrusion_window": { "value": 0 },
        "retraction_hop": { "value": 0.4 },
        "retraction_hop_enabled": { "value": true },
        "retraction_hop_only_when_collides": { "value": false },
        "retraction_min_travel": { "value": "0.6 if extruder_nr == support_extruder_nr else 5" },
        "retraction_prime_speed": { "value": "retraction_speed" },
        "retraction_speed": { "value": 5 },
        "roofing_layer_count": { "value": 2 },
        "roofing_material_flow": { "value": "material_flow" },
        "roofing_monotonic": { "value": true },
        "skin_material_flow": { "value": "material_flow" },
<<<<<<< HEAD
        "skin_material_flow_layer_0": { "value": "material_flow" },
=======
>>>>>>> 48c3ec77
        "skin_monotonic": { "value": true },
        "skin_outline_count": { "value": 0 },
        "skin_overlap": { "value": 0 },
        "skin_preshrink": { "value": 0 },
        "skirt_brim_material_flow": { "value": "material_flow" },
        "skirt_brim_minimal_length": { "value": 500 },
        "small_skin_width": { "value": 4 },
        "speed_equalize_flow_width_factor": { "value": 0 },
        "speed_prime_tower": { "value": "speed_topbottom" },
        "speed_print": { "value": 50 },
        "speed_roofing": { "value": "speed_wall_0" },
        "speed_support": { "value": "speed_wall" },
        "speed_support_interface": { "value": "speed_topbottom" },
        "speed_topbottom": { "value": "speed_wall" },
        "speed_travel": { "value": 250 },
        "speed_wall": { "value": "speed_print * 40/50" },
        "speed_wall_0": { "value": "speed_wall * 30/40" },
        "speed_wall_x": { "value": "speed_wall" },
        "support_angle": { "value": 40 },
        "support_bottom_distance": { "value": "layer_height if extruder_nr == support_extruder_nr else 0" },
        "support_bottom_enable": { "value": "false if extruder_nr == support_extruder_nr else true" },
        "support_bottom_material_flow": { "value": "material_flow" },
        "support_bottom_wall_count": { "value": "0 if extruder_nr == support_extruder_nr else support_wall_count" },
        "support_brim_enable": { "value": false },
        "support_conical_min_width": { "value": 10 },
        "support_enable": { "value": true },
        "support_extruder_nr": { "value": "int(anyExtruderWithMaterial('material_is_support_material'))" },
        "support_fan_enable": { "value": "true if extruder_nr == support_extruder_nr else false" },
        "support_infill_rate": { "value": 20.0 },
        "support_infill_sparse_thickness": { "value": "layer_height" },
        "support_interface_enable": { "value": true },
        "support_interface_material_flow": { "value": "material_flow" },
        "support_interface_offset": { "value": "1 if extruder_nr == support_extruder_nr else 0" },
        "support_interface_pattern": { "value": "'lines'" },
        "support_interface_wall_count": { "value": "1 if extruder_nr == support_extruder_nr else 2" },
        "support_material_flow": { "value": "material_flow" },
        "support_offset": { "value": "1.8 if extruder_nr == support_extruder_nr else 0.8" },
        "support_pattern": { "value": "'lines'" },
        "support_roof_height": { "value": "4*layer_height if extruder_nr == support_extruder_nr else 5*layer_height" },
        "support_roof_material_flow": { "value": "material_flow" },
        "support_supported_skin_fan_speed": { "value": "cool_fan_speed_max" },
        "support_top_distance": { "value": "support_z_distance" },
        "support_wall_count": { "value": "2 if support_conical_enabled or support_structure == 'tree' else 0" },
        "support_xy_distance": { "value": 0.2 },
        "switch_extruder_retraction_amount": { "value": 0.5 },
        "switch_extruder_retraction_speeds": { "value": "retraction_speed" },
        "top_bottom_thickness": { "value": "5*layer_height" },
        "travel_avoid_distance": { "value": "3 if extruders_enabled_count > 1 else machine_nozzle_tip_outer_diameter / 2 * 1.5" },
        "travel_avoid_other_parts": { "value": false },
        "wall_0_inset": { "value": 0 },
        "wall_0_material_flow": { "value": "material_flow" },
        "wall_0_material_flow_layer_0": { "value": "material_flow" },
        "wall_0_wipe_dist": { "value": 0.8 },
        "wall_material_flow": { "value": "material_flow" },
        "wall_x_material_flow": { "value": "material_flow" },
        "wall_x_material_flow_layer_0": { "value": "material_flow" },
        "xy_offset": { "value": 0 },
        "xy_offset_layer_0": { "value": "xy_offset" },
        "z_seam_position": { "value": "'backright'" },
        "z_seam_relative": { "value": true },
        "z_seam_type": { "value": "'sharpest_corner'" },
        "zig_zaggify_infill": { "value": true }
    }
}<|MERGE_RESOLUTION|>--- conflicted
+++ resolved
@@ -196,11 +196,7 @@
         "infill_before_walls": { "value": false },
         "infill_material_flow": { "value": "material_flow" },
         "infill_overlap": { "value": 0 },
-<<<<<<< HEAD
         "infill_pattern": { "value": "'grid' if infill_sparse_density < 80 else 'lines'" },
-=======
-        "infill_pattern": { "value": "'lines' if infill_sparse_density > 80 else 'grid'" },
->>>>>>> 48c3ec77
         "infill_wipe_dist": { "value": 0 },
         "inset_direction": { "value": "'inside_out'" },
         "jerk_enabled":
@@ -322,11 +318,6 @@
         "machine_scale_fan_speed_zero_to_one": { "value": true },
         "machine_start_gcode": { "default_value": "" },
         "material_bed_temperature": { "enabled": "machine_heated_bed" },
-<<<<<<< HEAD
-        "material_bed_temperature_layer_0": { "enabled": "machine_heated_bed" },
-        "material_final_print_temperature": { "value": "material_print_temperature-10" },
-=======
->>>>>>> 48c3ec77
         "material_flow": { "value": 100 },
         "material_initial_print_temperature": { "value": "material_print_temperature-10" },
         "material_shrinkage_percentage": { "enabled": true },
@@ -379,10 +370,7 @@
         "roofing_material_flow": { "value": "material_flow" },
         "roofing_monotonic": { "value": true },
         "skin_material_flow": { "value": "material_flow" },
-<<<<<<< HEAD
         "skin_material_flow_layer_0": { "value": "material_flow" },
-=======
->>>>>>> 48c3ec77
         "skin_monotonic": { "value": true },
         "skin_outline_count": { "value": 0 },
         "skin_overlap": { "value": 0 },
