# Copyright (c) 2016 Ultimaker B.V.
# Cura is released under the terms of the AGPLv3 or higher.

from cura.Settings.ExtruderManager import ExtruderManager
from UM.Settings.ContainerRegistry import ContainerRegistry
from UM.i18n import i18nCatalog
from UM.Scene.Platform import Platform
from UM.Scene.Iterator.BreadthFirstIterator import BreadthFirstIterator
from UM.Scene.SceneNode import SceneNode
from UM.Application import Application
from UM.Resources import Resources
from UM.Mesh.MeshBuilder import MeshBuilder
from UM.Math.Vector import Vector
from UM.Math.Matrix import Matrix
from UM.Math.Color import Color
from UM.Math.AxisAlignedBox import AxisAlignedBox
from UM.Math.Polygon import Polygon
from UM.Message import Message
from UM.Signal import Signal
from PyQt5.QtCore import QTimer
from UM.View.RenderBatch import RenderBatch
from UM.View.GL.OpenGL import OpenGL
catalog = i18nCatalog("cura")

import numpy
import copy
import math

# Setting for clearance around the prime
PRIME_CLEARANCE = 6.5


##  Build volume is a special kind of node that is responsible for rendering the printable area & disallowed areas.
class BuildVolume(SceneNode):
    VolumeOutlineColor = Color(12, 169, 227, 255)
    XAxisColor = Color(255, 0, 0, 255)
    YAxisColor = Color(0, 0, 255, 255)
    ZAxisColor = Color(0, 255, 0, 255)

    raftThicknessChanged = Signal()

    def __init__(self, parent = None):
        super().__init__(parent)

        self._width = 0
        self._height = 0
        self._depth = 0
        self._shape = ""

        self._shader = None

        self._origin_mesh = None
        self._origin_line_length = 20
        self._origin_line_width = 0.5

        self._grid_mesh = None
        self._grid_shader = None

        self._disallowed_areas = []
        self._disallowed_area_mesh = None

        self._error_areas = []
        self._error_mesh = None

        self.setCalculateBoundingBox(False)
        self._volume_aabb = None

        self._raft_thickness = 0.0
        self._adhesion_type = None
        self._platform = Platform(self)

        self._global_container_stack = None
        Application.getInstance().globalContainerStackChanged.connect(self._onStackChanged)
        self._onStackChanged()

        self._has_errors = False
        Application.getInstance().getController().getScene().sceneChanged.connect(self._onSceneChanged)

        #Objects loaded at the moment. We are connected to the property changed events of these objects.
        self._scene_objects = set()

        self._change_timer = QTimer()
        self._change_timer.setInterval(100)
        self._change_timer.setSingleShot(True)
        self._change_timer.timeout.connect(self._onChangeTimerFinished)

        self._build_volume_message = Message(catalog.i18nc("@info:status",
            "The build volume height has been reduced due to the value of the"
            " \"Print Sequence\" setting to prevent the gantry from colliding"
            " with printed models."))

        # Must be after setting _build_volume_message, apparently that is used in getMachineManager.
        # activeQualityChanged is always emitted after setActiveVariant, setActiveMaterial and setActiveQuality.
        # Therefore this works.
        Application.getInstance().getMachineManager().activeQualityChanged.connect(self._onStackChanged)
        # This should also ways work, and it is semantically more correct,
        # but it does not update the disallowed areas after material change
        Application.getInstance().getMachineManager().activeStackChanged.connect(self._onStackChanged)

    def _onSceneChanged(self, source):
        if self._global_container_stack:
            self._change_timer.start()

    def _onChangeTimerFinished(self):
        root = Application.getInstance().getController().getScene().getRoot()
        new_scene_objects = set(node for node in BreadthFirstIterator(root) if node.getMeshData() and type(node) is SceneNode)
        if new_scene_objects != self._scene_objects:
            for node in new_scene_objects - self._scene_objects: #Nodes that were added to the scene.
                node.decoratorsChanged.connect(self._onNodeDecoratorChanged)
            for node in self._scene_objects - new_scene_objects: #Nodes that were removed from the scene.
                per_mesh_stack = node.callDecoration("getStack")
                if per_mesh_stack:
                    per_mesh_stack.propertyChanged.disconnect(self._onSettingPropertyChanged)
                active_extruder_changed = node.callDecoration("getActiveExtruderChangedSignal")
                if active_extruder_changed is not None:
                    node.callDecoration("getActiveExtruderChangedSignal").disconnect(self._updateDisallowedAreasAndRebuild)
                node.decoratorsChanged.disconnect(self._onNodeDecoratorChanged)

            self._scene_objects = new_scene_objects
            self._onSettingPropertyChanged("print_sequence", "value")  # Create fake event, so right settings are triggered.

    ##  Updates the listeners that listen for changes in per-mesh stacks.
    #
    #   \param node The node for which the decorators changed.
    def _onNodeDecoratorChanged(self, node):
        per_mesh_stack = node.callDecoration("getStack")
        if per_mesh_stack:
            per_mesh_stack.propertyChanged.connect(self._onSettingPropertyChanged)
        active_extruder_changed = node.callDecoration("getActiveExtruderChangedSignal")
        if active_extruder_changed is not None:
            active_extruder_changed.connect(self._updateDisallowedAreasAndRebuild)
            self._updateDisallowedAreasAndRebuild()

    def setWidth(self, width):
        if width: self._width = width

    def setHeight(self, height):
        if height: self._height = height

    def setDepth(self, depth):
        if depth: self._depth = depth

    def setShape(self, shape):
        if shape: self._shape = shape

    def getDisallowedAreas(self):
        return self._disallowed_areas

    def setDisallowedAreas(self, areas):
        self._disallowed_areas = areas

    def render(self, renderer):
        if not self.getMeshData():
            return True

        if not self._shader:
            self._shader = OpenGL.getInstance().createShaderProgram(Resources.getPath(Resources.Shaders, "default.shader"))
            self._grid_shader = OpenGL.getInstance().createShaderProgram(Resources.getPath(Resources.Shaders, "grid.shader"))

        renderer.queueNode(self, mode = RenderBatch.RenderMode.Lines)
        renderer.queueNode(self, mesh = self._origin_mesh)
        renderer.queueNode(self, mesh = self._grid_mesh, shader = self._grid_shader, backface_cull = True)
        if self._disallowed_area_mesh:
            renderer.queueNode(self, mesh = self._disallowed_area_mesh, shader = self._shader, transparent = True, backface_cull = True, sort = -9)

        if self._error_mesh:
            renderer.queueNode(self, mesh=self._error_mesh, shader=self._shader, transparent=True,
                               backface_cull=True, sort=-8)

        return True

    ##  Recalculates the build volume & disallowed areas.
    def rebuild(self):
        if not self._width or not self._height or not self._depth:
            return

        min_w = -self._width / 2
        max_w = self._width / 2
        min_h = 0.0
        max_h = self._height
        min_d = -self._depth / 2
        max_d = self._depth / 2

        z_fight_distance = 0.2 # Distance between buildplate and disallowed area meshes to prevent z-fighting

        if self._shape != "elliptic":
            # Outline 'cube' of the build volume
            mb = MeshBuilder()
            mb.addLine(Vector(min_w, min_h, min_d), Vector(max_w, min_h, min_d), color = self.VolumeOutlineColor)
            mb.addLine(Vector(min_w, min_h, min_d), Vector(min_w, max_h, min_d), color = self.VolumeOutlineColor)
            mb.addLine(Vector(min_w, max_h, min_d), Vector(max_w, max_h, min_d), color = self.VolumeOutlineColor)
            mb.addLine(Vector(max_w, min_h, min_d), Vector(max_w, max_h, min_d), color = self.VolumeOutlineColor)

            mb.addLine(Vector(min_w, min_h, max_d), Vector(max_w, min_h, max_d), color = self.VolumeOutlineColor)
            mb.addLine(Vector(min_w, min_h, max_d), Vector(min_w, max_h, max_d), color = self.VolumeOutlineColor)
            mb.addLine(Vector(min_w, max_h, max_d), Vector(max_w, max_h, max_d), color = self.VolumeOutlineColor)
            mb.addLine(Vector(max_w, min_h, max_d), Vector(max_w, max_h, max_d), color = self.VolumeOutlineColor)

            mb.addLine(Vector(min_w, min_h, min_d), Vector(min_w, min_h, max_d), color = self.VolumeOutlineColor)
            mb.addLine(Vector(max_w, min_h, min_d), Vector(max_w, min_h, max_d), color = self.VolumeOutlineColor)
            mb.addLine(Vector(min_w, max_h, min_d), Vector(min_w, max_h, max_d), color = self.VolumeOutlineColor)
            mb.addLine(Vector(max_w, max_h, min_d), Vector(max_w, max_h, max_d), color = self.VolumeOutlineColor)

            self.setMeshData(mb.build())

            # Build plate grid mesh
            mb = MeshBuilder()
            mb.addQuad(
                Vector(min_w, min_h - z_fight_distance, min_d),
                Vector(max_w, min_h - z_fight_distance, min_d),
                Vector(max_w, min_h - z_fight_distance, max_d),
                Vector(min_w, min_h - z_fight_distance, max_d)
            )

            for n in range(0, 6):
                v = mb.getVertex(n)
                mb.setVertexUVCoordinates(n, v[0], v[2])
            self._grid_mesh = mb.build()

        else:
            # Bottom and top 'ellipse' of the build volume
            aspect = 1.0
            scale_matrix = Matrix()
            if self._width != 0:
                # Scale circular meshes by aspect ratio if width != height
                aspect = self._depth / self._width
                scale_matrix.compose(scale = Vector(1, 1, aspect))
            mb = MeshBuilder()
            mb.addArc(max_w, Vector.Unit_Y, center = (0, min_h - z_fight_distance, 0), color = self.VolumeOutlineColor)
            mb.addArc(max_w, Vector.Unit_Y, center = (0, max_h, 0),  color = self.VolumeOutlineColor)
            self.setMeshData(mb.build().getTransformed(scale_matrix))

            # Build plate grid mesh
            mb = MeshBuilder()
            mb.addVertex(0, min_h - z_fight_distance, 0)
            mb.addArc(max_w, Vector.Unit_Y, center = Vector(0, min_h - z_fight_distance, 0))
            sections = mb.getVertexCount() - 1 # Center point is not an arc section
            indices = []
            for n in range(0, sections - 1):
                indices.append([0, n + 2, n + 1])
            mb.addIndices(numpy.asarray(indices, dtype = numpy.int32))
            mb.calculateNormals()

            for n in range(0, mb.getVertexCount()):
                v = mb.getVertex(n)
                mb.setVertexUVCoordinates(n, v[0], v[2] * aspect)
            self._grid_mesh = mb.build().getTransformed(scale_matrix)

        # Indication of the machine origin
        if self._global_container_stack.getProperty("machine_center_is_zero", "value"):
            origin = (Vector(min_w, min_h, min_d) + Vector(max_w, min_h, max_d)) / 2
        else:
            origin = Vector(min_w, min_h, max_d)

        mb = MeshBuilder()
        mb.addCube(
            width = self._origin_line_length,
            height = self._origin_line_width,
            depth = self._origin_line_width,
            center = origin + Vector(self._origin_line_length / 2, 0, 0),
            color = self.XAxisColor
        )
        mb.addCube(
            width = self._origin_line_width,
            height = self._origin_line_length,
            depth = self._origin_line_width,
            center = origin + Vector(0, self._origin_line_length / 2, 0),
            color = self.YAxisColor
        )
        mb.addCube(
            width = self._origin_line_width,
            height = self._origin_line_width,
            depth = self._origin_line_length,
            center = origin - Vector(0, 0, self._origin_line_length / 2),
            color = self.ZAxisColor
        )
        self._origin_mesh = mb.build()

        disallowed_area_height = 0.1
        disallowed_area_size = 0
        if self._disallowed_areas:
            mb = MeshBuilder()
            color = Color(0.0, 0.0, 0.0, 0.15)
            for polygon in self._disallowed_areas:
                points = polygon.getPoints()
                if len(points) == 0:
                    continue

                first = Vector(self._clamp(points[0][0], min_w, max_w), disallowed_area_height, self._clamp(points[0][1], min_d, max_d))
                previous_point = Vector(self._clamp(points[0][0], min_w, max_w), disallowed_area_height, self._clamp(points[0][1], min_d, max_d))
                for point in points:
                    new_point = Vector(self._clamp(point[0], min_w, max_w), disallowed_area_height, self._clamp(point[1], min_d, max_d))
                    mb.addFace(first, previous_point, new_point, color = color)
                    previous_point = new_point

                # Find the largest disallowed area to exclude it from the maximum scale bounds.
                # This is a very nasty hack. This pretty much only works for UM machines.
                # This disallowed area_size needs a -lot- of rework at some point in the future: TODO
                if numpy.min(points[:, 1]) >= 0: # This filters out all areas that have points to the left of the centre. This is done to filter the skirt area.
                    size = abs(numpy.max(points[:, 1]) - numpy.min(points[:, 1]))
                else:
                    size = 0
                disallowed_area_size = max(size, disallowed_area_size)

            self._disallowed_area_mesh = mb.build()
        else:
            self._disallowed_area_mesh = None

        if self._error_areas:
            mb = MeshBuilder()
            for error_area in self._error_areas:
                color = Color(1.0, 0.0, 0.0, 0.5)
                points = error_area.getPoints()
                first = Vector(self._clamp(points[0][0], min_w, max_w), disallowed_area_height,
                               self._clamp(points[0][1], min_d, max_d))
                previous_point = Vector(self._clamp(points[0][0], min_w, max_w), disallowed_area_height,
                                        self._clamp(points[0][1], min_d, max_d))
                for point in points:
                    new_point = Vector(self._clamp(point[0], min_w, max_w), disallowed_area_height,
                                       self._clamp(point[1], min_d, max_d))
                    mb.addFace(first, previous_point, new_point, color=color)
                    previous_point = new_point
            self._error_mesh = mb.build()
        else:
            self._error_mesh = None

        self._volume_aabb = AxisAlignedBox(
            minimum = Vector(min_w, min_h - 1.0, min_d),
            maximum = Vector(max_w, max_h - self._raft_thickness, max_d))

        bed_adhesion_size = self._getEdgeDisallowedSize()

        # As this works better for UM machines, we only add the disallowed_area_size for the z direction.
        # This is probably wrong in all other cases. TODO!
        # The +1 and -1 is added as there is always a bit of extra room required to work properly.
        scale_to_max_bounds = AxisAlignedBox(
            minimum = Vector(min_w + bed_adhesion_size + 1, min_h, min_d + disallowed_area_size - bed_adhesion_size + 1),
            maximum = Vector(max_w - bed_adhesion_size - 1, max_h - self._raft_thickness, max_d - disallowed_area_size + bed_adhesion_size - 1)
        )

        Application.getInstance().getController().getScene()._maximum_bounds = scale_to_max_bounds

    def getBoundingBox(self):
        return self._volume_aabb

    def getRaftThickness(self):
        return self._raft_thickness

    def _updateRaftThickness(self):
        old_raft_thickness = self._raft_thickness
        self._adhesion_type = self._global_container_stack.getProperty("adhesion_type", "value")
        self._raft_thickness = 0.0
        if self._adhesion_type == "raft":
            self._raft_thickness = (
                self._global_container_stack.getProperty("raft_base_thickness", "value") +
                self._global_container_stack.getProperty("raft_interface_thickness", "value") +
                self._global_container_stack.getProperty("raft_surface_layers", "value") *
                    self._global_container_stack.getProperty("raft_surface_thickness", "value") +
                self._global_container_stack.getProperty("raft_airgap", "value"))

        # Rounding errors do not matter, we check if raft_thickness has changed at all
        if old_raft_thickness != self._raft_thickness:
            self.setPosition(Vector(0, -self._raft_thickness, 0), SceneNode.TransformSpace.World)
            self.raftThicknessChanged.emit()

    ##  Update the build volume visualization
    def _onStackChanged(self):
        if self._global_container_stack:
            self._global_container_stack.propertyChanged.disconnect(self._onSettingPropertyChanged)
            extruders = ExtruderManager.getInstance().getMachineExtruders(self._global_container_stack.getId())
            for extruder in extruders:
                extruder.propertyChanged.disconnect(self._onSettingPropertyChanged)

        self._global_container_stack = Application.getInstance().getGlobalContainerStack()

        if self._global_container_stack:
            self._global_container_stack.propertyChanged.connect(self._onSettingPropertyChanged)
            extruders = ExtruderManager.getInstance().getMachineExtruders(self._global_container_stack.getId())
            for extruder in extruders:
                extruder.propertyChanged.connect(self._onSettingPropertyChanged)

            self._width = self._global_container_stack.getProperty("machine_width", "value")
            machine_height = self._global_container_stack.getProperty("machine_height", "value")
            if self._global_container_stack.getProperty("print_sequence", "value") == "one_at_a_time" and len(self._scene_objects) > 1:
                self._height = min(self._global_container_stack.getProperty("gantry_height", "value"), machine_height)
                if self._height < machine_height:
                    self._build_volume_message.show()
                else:
                    self._build_volume_message.hide()
            else:
                self._height = self._global_container_stack.getProperty("machine_height", "value")
                self._build_volume_message.hide()
            self._depth = self._global_container_stack.getProperty("machine_depth", "value")
            self._shape = self._global_container_stack.getProperty("machine_shape", "value")

            self._updateDisallowedAreas()
            self._updateRaftThickness()

            self.rebuild()

    def _onSettingPropertyChanged(self, setting_key, property_name):
        if property_name != "value":
            return

        rebuild_me = False
        if setting_key == "print_sequence":
            machine_height = self._global_container_stack.getProperty("machine_height", "value")
            if Application.getInstance().getGlobalContainerStack().getProperty("print_sequence", "value") == "one_at_a_time" and len(self._scene_objects) > 1:
                self._height = min(self._global_container_stack.getProperty("gantry_height", "value"), machine_height)
                if self._height < machine_height:
                    self._build_volume_message.show()
                else:
                    self._build_volume_message.hide()
            else:
                self._height = self._global_container_stack.getProperty("machine_height", "value")
                self._build_volume_message.hide()
            rebuild_me = True

        if setting_key in self._skirt_settings or setting_key in self._prime_settings or setting_key in self._tower_settings or setting_key == "print_sequence" or setting_key in self._ooze_shield_settings or setting_key in self._distance_settings or setting_key in self._extruder_settings:
            self._updateDisallowedAreas()
            rebuild_me = True

        if setting_key in self._raft_settings:
            self._updateRaftThickness()
            rebuild_me = True

        if rebuild_me:
            self.rebuild()

    def hasErrors(self):
        return self._has_errors

    ##  Calls _updateDisallowedAreas and makes sure the changes appear in the
    #   scene.
    #
    #   This is required for a signal to trigger the update in one go. The
    #   ``_updateDisallowedAreas`` method itself shouldn't call ``rebuild``,
    #   since there may be other changes before it needs to be rebuilt, which
    #   would hit performance.
    def _updateDisallowedAreasAndRebuild(self):
        self._updateDisallowedAreas()
        self.rebuild()

    def _updateDisallowedAreas(self):
        if not self._global_container_stack:
            return

        self._error_areas = []

        extruder_manager = ExtruderManager.getInstance()
        used_extruders = extruder_manager.getUsedExtruderStacks()
        disallowed_border_size = self._getEdgeDisallowedSize()

        if not used_extruders:
            # If no extruder is used, assume that the active extruder is used (else nothing is drawn)
            if extruder_manager.getActiveExtruderStack():
                used_extruders = [extruder_manager.getActiveExtruderStack()]
            else:
                used_extruders = [self._global_container_stack]

        result_areas = self._computeDisallowedAreasStatic(disallowed_border_size, used_extruders) #Normal machine disallowed areas can always be added.
        prime_areas = self._computeDisallowedAreasPrime(disallowed_border_size, used_extruders)
        prime_disallowed_areas = self._computeDisallowedAreasStatic(0, used_extruders) #Where the priming is not allowed to happen. This is not added to the result, just for collision checking.

        #Check if prime positions intersect with disallowed areas.
        for extruder in used_extruders:
            extruder_id = extruder.getId()

            collision = False
            for prime_polygon in prime_areas[extruder_id]:
                for disallowed_polygon in prime_disallowed_areas[extruder_id]:
                    if prime_polygon.intersectsPolygon(disallowed_polygon) is not None:
                        collision = True
                        break
                if collision:
                    break

                #Also check other prime positions (without additional offset).
                for other_extruder_id in prime_areas:
                    if extruder_id == other_extruder_id: #It is allowed to collide with itself.
                        continue
                    for other_prime_polygon in prime_areas[other_extruder_id]:
                        if prime_polygon.intersectsPolygon(other_prime_polygon):
                            collision = True
                            break
                    if collision:
                        break
                if collision:
                    break

            result_areas[extruder_id].extend(prime_areas[extruder_id])

            nozzle_disallowed_areas = extruder.getProperty("nozzle_disallowed_areas", "value")
            for area in nozzle_disallowed_areas:
                polygon = Polygon(numpy.array(area, numpy.float32))
                polygon = polygon.getMinkowskiHull(Polygon.approximatedCircle(disallowed_border_size))
                result_areas[extruder_id].append(polygon) #Don't perform the offset on these.

        # Add prime tower location as disallowed area.
        prime_tower_collision = False
        prime_tower_areas = self._computeDisallowedAreasPrinted(used_extruders)
        for extruder_id in prime_tower_areas:
            for prime_tower_area in prime_tower_areas[extruder_id]:
                for area in result_areas[extruder_id]:
                    if prime_tower_area.intersectsPolygon(area) is not None:
                        prime_tower_collision = True
                        break
                if prime_tower_collision: #Already found a collision.
                    break
            if not prime_tower_collision:
                result_areas[extruder_id].extend(prime_tower_areas[extruder_id])
            else:
                self._error_areas.extend(prime_tower_areas[extruder_id])

        self._has_errors = len(self._error_areas) > 0

        self._disallowed_areas = []
        for extruder_id in result_areas:
            self._disallowed_areas.extend(result_areas[extruder_id])

    ##  Computes the disallowed areas for objects that are printed with print
    #   features.
    #
    #   This means that the brim, travel avoidance and such will be applied to
    #   these features.
    #
    #   \return A dictionary with for each used extruder ID the disallowed areas
    #   where that extruder may not print.
    def _computeDisallowedAreasPrinted(self, used_extruders):
        result = {}
        for extruder in used_extruders:
            result[extruder.getId()] = []

        #Currently, the only normally printed object is the prime tower.
        if ExtruderManager.getInstance().getResolveOrValue("prime_tower_enable") == True:
            prime_tower_size = self._global_container_stack.getProperty("prime_tower_size", "value")
            machine_width = self._global_container_stack.getProperty("machine_width", "value")
            machine_depth = self._global_container_stack.getProperty("machine_depth", "value")
            prime_tower_x = self._global_container_stack.getProperty("prime_tower_position_x", "value")
            prime_tower_y = - self._global_container_stack.getProperty("prime_tower_position_y", "value")
            if not self._global_container_stack.getProperty("machine_center_is_zero", "value"):
                prime_tower_x = prime_tower_x - machine_width / 2 #Offset by half machine_width and _depth to put the origin in the front-left.
                prime_tower_y = prime_tower_y + machine_depth / 2

            prime_tower_area = Polygon([
                [prime_tower_x - prime_tower_size, prime_tower_y - prime_tower_size],
                [prime_tower_x, prime_tower_y - prime_tower_size],
                [prime_tower_x, prime_tower_y],
                [prime_tower_x - prime_tower_size, prime_tower_y],
            ])
            prime_tower_area = prime_tower_area.getMinkowskiHull(Polygon.approximatedCircle(0))
            for extruder in used_extruders:
                result[extruder.getId()].append(prime_tower_area) #The prime tower location is the same for each extruder, regardless of offset.

        return result

    ##  Computes the disallowed areas for the prime locations.
    #
    #   These are special because they are not subject to things like brim or
    #   travel avoidance. They do get a dilute with the border size though
    #   because they may not intersect with brims and such of other objects.
    #
    #   \param border_size The size with which to offset the disallowed areas
    #   due to skirt, brim, travel avoid distance, etc.
    #   \param used_extruders The extruder stacks to generate disallowed areas
    #   for.
    #   \return A dictionary with for each used extruder ID the prime areas.
    def _computeDisallowedAreasPrime(self, border_size, used_extruders):
        result = {}

        machine_width = self._global_container_stack.getProperty("machine_width", "value")
        machine_depth = self._global_container_stack.getProperty("machine_depth", "value")
        for extruder in used_extruders:
            prime_x = extruder.getProperty("extruder_prime_pos_x", "value")
            prime_y = - extruder.getProperty("extruder_prime_pos_y", "value")

            #Ignore extruder prime position if it is not set
            if prime_x == 0 and prime_y == 0:
                result[extruder.getId()] = []
                continue

            if not self._global_container_stack.getProperty("machine_center_is_zero", "value"):
                prime_x = prime_x - machine_width / 2 #Offset by half machine_width and _depth to put the origin in the front-left.
                prime_y = prime_x + machine_depth / 2

            prime_polygon = Polygon.approximatedCircle(PRIME_CLEARANCE)
            prime_polygon = prime_polygon.translate(prime_x, prime_y)
            prime_polygon = prime_polygon.getMinkowskiHull(Polygon.approximatedCircle(border_size))
            result[extruder.getId()] = [prime_polygon]

        return result

    ##  Computes the disallowed areas that are statically placed in the machine.
    #
    #   It computes different disallowed areas depending on the offset of the
    #   extruder. The resulting dictionary will therefore have an entry for each
    #   extruder that is used.
    #
    #   \param border_size The size with which to offset the disallowed areas
    #   due to skirt, brim, travel avoid distance, etc.
    #   \param used_extruders The extruder stacks to generate disallowed areas
    #   for.
    #   \return A dictionary with for each used extruder ID the disallowed areas
    #   where that extruder may not print.
    def _computeDisallowedAreasStatic(self, border_size, used_extruders):
        #Convert disallowed areas to polygons and dilate them.
        machine_disallowed_polygons = []
        for area in self._global_container_stack.getProperty("machine_disallowed_areas", "value"):
            polygon = Polygon(numpy.array(area, numpy.float32))
            polygon = polygon.getMinkowskiHull(Polygon.approximatedCircle(border_size))
            machine_disallowed_polygons.append(polygon)

        result = {}
        for extruder in used_extruders:
            extruder_id = extruder.getId()
            offset_x = extruder.getProperty("machine_nozzle_offset_x", "value")
            if offset_x is None:
                offset_x = 0
            offset_y = extruder.getProperty("machine_nozzle_offset_y", "value")
            if offset_y is None:
                offset_y = 0
            result[extruder_id] = []

            for polygon in machine_disallowed_polygons:
                result[extruder_id].append(polygon.translate(offset_x, offset_y)) #Compensate for the nozzle offset of this extruder.

            #Add the border around the edge of the build volume.
            left_unreachable_border = 0
            right_unreachable_border = 0
            top_unreachable_border = 0
            bottom_unreachable_border = 0
            #The build volume is defined as the union of the area that all extruders can reach, so we need to know the relative offset to all extruders.
            for other_extruder in ExtruderManager.getInstance().getActiveExtruderStacks():
                other_offset_x = other_extruder.getProperty("machine_nozzle_offset_x", "value")
                other_offset_y = other_extruder.getProperty("machine_nozzle_offset_y", "value")
                left_unreachable_border = min(left_unreachable_border, other_offset_x - offset_x)
                right_unreachable_border = max(right_unreachable_border, other_offset_x - offset_x)
                top_unreachable_border = min(top_unreachable_border, other_offset_y - offset_y)
                bottom_unreachable_border = max(bottom_unreachable_border, other_offset_y - offset_y)
            half_machine_width = self._global_container_stack.getProperty("machine_width", "value") / 2
            half_machine_depth = self._global_container_stack.getProperty("machine_depth", "value") / 2

            if self._shape != "elliptic":
                if border_size - left_unreachable_border > 0:
                    result[extruder_id].append(Polygon(numpy.array([
                        [-half_machine_width, -half_machine_depth],
                        [-half_machine_width, half_machine_depth],
                        [-half_machine_width + border_size - left_unreachable_border, half_machine_depth - border_size - bottom_unreachable_border],
                        [-half_machine_width + border_size - left_unreachable_border, -half_machine_depth + border_size - top_unreachable_border]
                    ], numpy.float32)))
                if border_size + right_unreachable_border > 0:
                    result[extruder_id].append(Polygon(numpy.array([
                        [half_machine_width, half_machine_depth],
                        [half_machine_width, -half_machine_depth],
                        [half_machine_width - border_size - right_unreachable_border, -half_machine_depth + border_size - top_unreachable_border],
                        [half_machine_width - border_size - right_unreachable_border, half_machine_depth - border_size - bottom_unreachable_border]
                    ], numpy.float32)))
                if border_size + bottom_unreachable_border > 0:
                    result[extruder_id].append(Polygon(numpy.array([
                        [-half_machine_width, half_machine_depth],
                        [half_machine_width, half_machine_depth],
                        [half_machine_width - border_size - right_unreachable_border, half_machine_depth - border_size - bottom_unreachable_border],
                        [-half_machine_width + border_size - left_unreachable_border, half_machine_depth - border_size - bottom_unreachable_border]
                    ], numpy.float32)))
                if border_size - top_unreachable_border > 0:
                    result[extruder_id].append(Polygon(numpy.array([
                        [half_machine_width, -half_machine_depth],
                        [-half_machine_width, -half_machine_depth],
                        [-half_machine_width + border_size - left_unreachable_border, -half_machine_depth + border_size - top_unreachable_border],
                        [half_machine_width - border_size - right_unreachable_border, -half_machine_depth + border_size - top_unreachable_border]
                    ], numpy.float32)))
            else:
                sections = 32
                arc_vertex = [0, half_machine_depth - border_size]
                for i in range(0, sections):
                    quadrant = math.floor(4 * i / sections)
                    vertices = []
                    if quadrant == 0:
                        vertices.append([-half_machine_width, half_machine_depth])
                    elif quadrant == 1:
                        vertices.append([-half_machine_width, -half_machine_depth])
                    elif quadrant == 2:
                        vertices.append([half_machine_width, -half_machine_depth])
                    elif quadrant == 3:
                        vertices.append([half_machine_width, half_machine_depth])
                    vertices.append(arc_vertex)

                    angle = 2 * math.pi * (i + 1) / sections
                    arc_vertex = [-(half_machine_width - border_size) * math.sin(angle), (half_machine_depth - border_size) * math.cos(angle)]
                    vertices.append(arc_vertex)

                    result[extruder_id].append(Polygon(numpy.array(vertices, numpy.float32)))

                if border_size > 0:
                    result[extruder_id].append(Polygon(numpy.array([
                        [-half_machine_width, -half_machine_depth],
                        [-half_machine_width, half_machine_depth],
                        [-half_machine_width + border_size, 0]
                    ], numpy.float32)))
                    result[extruder_id].append(Polygon(numpy.array([
                        [-half_machine_width, half_machine_depth],
                        [ half_machine_width, half_machine_depth],
                        [ 0, half_machine_depth - border_size]
                    ], numpy.float32)))
                    result[extruder_id].append(Polygon(numpy.array([
                        [ half_machine_width, half_machine_depth],
                        [ half_machine_width, -half_machine_depth],
                        [ half_machine_width - border_size, 0]
                    ], numpy.float32)))
                    result[extruder_id].append(Polygon(numpy.array([
                        [ half_machine_width,-half_machine_depth],
                        [-half_machine_width,-half_machine_depth],
                        [ 0, -half_machine_depth + border_size]
                    ], numpy.float32)))

        return result

    ##  Private convenience function to get a setting from the adhesion
    #   extruder.
    #
    #   \param setting_key The key of the setting to get.
    #   \param property The property to get from the setting.
    #   \return The property of the specified setting in the adhesion extruder.
    def _getSettingFromAdhesionExtruder(self, setting_key, property = "value"):
        return self._getSettingFromExtruder(setting_key, "adhesion_extruder_nr", property)

    ##  Private convenience function to get a setting from every extruder.
    #
    #   For single extrusion machines, this gets the setting from the global
    #   stack.
    #
    #   \return A sequence of setting values, one for each extruder.
    def _getSettingFromAllExtruders(self, setting_key, property = "value"):
        all_values = ExtruderManager.getInstance().getAllExtruderSettings(setting_key, property)
        all_types = ExtruderManager.getInstance().getAllExtruderSettings(setting_key, "type")
        for i in range(len(all_values)):
            if not all_values[i] and (all_types[i] == "int" or all_types[i] == "float"):
                all_values[i] = 0
        return all_values

    ##  Private convenience function to get a setting from the support infill
    #   extruder.
    #
    #   \param setting_key The key of the setting to get.
    #   \param property The property to get from the setting.
    #   \return The property of the specified setting in the support infill
    #   extruder.
    def _getSettingFromSupportInfillExtruder(self, setting_key, property = "value"):
        return self._getSettingFromExtruder(setting_key, "support_infill_extruder_nr", property)

    ##  Helper function to get a setting from an extruder specified in another
    #   setting.
    #
    #   \param setting_key The key of the setting to get.
    #   \param extruder_setting_key The key of the setting that specifies from
    #   which extruder to get the setting, if there are multiple extruders.
    #   \param property The property to get from the setting.
    #   \return The property of the specified setting in the specified extruder.
    def _getSettingFromExtruder(self, setting_key, extruder_setting_key, property = "value"):
        multi_extrusion = self._global_container_stack.getProperty("machine_extruder_count", "value") > 1

        if not multi_extrusion:
            stack = self._global_container_stack
        else:
            extruder_index = self._global_container_stack.getProperty(extruder_setting_key, "value")

            if extruder_index == "-1":  # If extruder index is -1 use global instead
                stack = self._global_container_stack
            else:
                extruder_stack_id = ExtruderManager.getInstance().extruderIds[str(extruder_index)]
                stack = UM.Settings.ContainerRegistry.getInstance().findContainerStacks(id = extruder_stack_id)[0]

<<<<<<< HEAD
        extruder_stack_id = ExtruderManager.getInstance().extruderIds[str(extruder_index)]
        stack = ContainerRegistry.getInstance().findContainerStacks(id = extruder_stack_id)[0]
        return stack.getProperty(setting_key, property)
=======
        value = stack.getProperty(setting_key, property)
        setting_type = stack.getProperty(setting_key, "type")
        if not value and (setting_type == "int" or setting_type == "float"):
            return 0
        return value
>>>>>>> 32fd02bd

    ##  Convenience function to calculate the disallowed radius around the edge.
    #
    #   This disallowed radius is to allow for space around the models that is
    #   not part of the collision radius, such as bed adhesion (skirt/brim/raft)
    #   and travel avoid distance.
    def _getEdgeDisallowedSize(self):
        if not self._global_container_stack:
            return 0
        container_stack = self._global_container_stack

        # If we are printing one at a time, we need to add the bed adhesion size to the disallowed areas of the objects
        if container_stack.getProperty("print_sequence", "value") == "one_at_a_time":
            return 0.1  # Return a very small value, so we do draw disallowed area's near the edges.

        adhesion_type = container_stack.getProperty("adhesion_type", "value")
        if adhesion_type == "skirt":
            skirt_distance = self._getSettingFromAdhesionExtruder("skirt_gap")
            skirt_line_count = self._getSettingFromAdhesionExtruder("skirt_line_count")
            bed_adhesion_size = skirt_distance + (skirt_line_count * self._getSettingFromAdhesionExtruder("skirt_brim_line_width"))
            if len(ExtruderManager.getInstance().getUsedExtruderStacks()) > 1:
                adhesion_extruder_nr = int(self._global_container_stack.getProperty("adhesion_extruder_nr", "value"))
                extruder_values = ExtruderManager.getInstance().getAllExtruderValues("skirt_brim_line_width")
                del extruder_values[adhesion_extruder_nr]  # Remove the value of the adhesion extruder nr.
                for value in extruder_values:
                    bed_adhesion_size += value
        elif adhesion_type == "brim":
            bed_adhesion_size = self._getSettingFromAdhesionExtruder("brim_line_count") * self._getSettingFromAdhesionExtruder("skirt_brim_line_width")
            if self._global_container_stack.getProperty("machine_extruder_count", "value") > 1:
                adhesion_extruder_nr = int(self._global_container_stack.getProperty("adhesion_extruder_nr", "value"))
                extruder_values = ExtruderManager.getInstance().getAllExtruderValues("skirt_brim_line_width")
                del extruder_values[adhesion_extruder_nr]  # Remove the value of the adhesion extruder nr.
                for value in extruder_values:
                    bed_adhesion_size += value
        elif adhesion_type == "raft":
            bed_adhesion_size = self._getSettingFromAdhesionExtruder("raft_margin")
        elif adhesion_type == "none":
            bed_adhesion_size = 0
        else:
            raise Exception("Unknown bed adhesion type. Did you forget to update the build volume calculations for your new bed adhesion type?")

        support_expansion = 0
        if self._getSettingFromSupportInfillExtruder("support_offset") and self._global_container_stack.getProperty("support_enable", "value"):
            support_expansion += self._getSettingFromSupportInfillExtruder("support_offset")

        farthest_shield_distance = 0
        if container_stack.getProperty("draft_shield_enabled", "value"):
            farthest_shield_distance = max(farthest_shield_distance, container_stack.getProperty("draft_shield_dist", "value"))
        if container_stack.getProperty("ooze_shield_enabled", "value"):
            farthest_shield_distance = max(farthest_shield_distance, container_stack.getProperty("ooze_shield_dist", "value"))

        move_from_wall_radius = 0  # Moves that start from outer wall.
        move_from_wall_radius = max(move_from_wall_radius, max(self._getSettingFromAllExtruders("infill_wipe_dist")))
        used_extruders = ExtruderManager.getInstance().getUsedExtruderStacks()
        avoid_enabled_per_extruder = [stack.getProperty("travel_avoid_other_parts","value") for stack in used_extruders]
        travel_avoid_distance_per_extruder = [stack.getProperty("travel_avoid_distance", "value") for stack in used_extruders]
        for avoid_other_parts_enabled, avoid_distance in zip(avoid_enabled_per_extruder, travel_avoid_distance_per_extruder): #For each extruder (or just global).
            if avoid_other_parts_enabled:
                move_from_wall_radius = max(move_from_wall_radius, avoid_distance)

        # Now combine our different pieces of data to get the final border size.
        # Support expansion is added to the bed adhesion, since the bed adhesion goes around support.
        # Support expansion is added to farthest shield distance, since the shields go around support.
        border_size = max(move_from_wall_radius, support_expansion + farthest_shield_distance, support_expansion + bed_adhesion_size)
        return border_size

    def _clamp(self, value, min_value, max_value):
        return max(min(value, max_value), min_value)

    _skirt_settings = ["adhesion_type", "skirt_gap", "skirt_line_count", "skirt_brim_line_width", "brim_width", "brim_line_count", "raft_margin", "draft_shield_enabled", "draft_shield_dist"]
    _raft_settings = ["adhesion_type", "raft_base_thickness", "raft_interface_thickness", "raft_surface_layers", "raft_surface_thickness", "raft_airgap"]
    _prime_settings = ["extruder_prime_pos_x", "extruder_prime_pos_y", "extruder_prime_pos_z"]
    _tower_settings = ["prime_tower_enable", "prime_tower_size", "prime_tower_position_x", "prime_tower_position_y"]
    _ooze_shield_settings = ["ooze_shield_enabled", "ooze_shield_dist"]
    _distance_settings = ["infill_wipe_dist", "travel_avoid_distance", "support_offset", "support_enable", "travel_avoid_other_parts"]
    _extruder_settings = ["support_enable", "support_interface_enable", "support_infill_extruder_nr", "support_extruder_nr_layer_0", "support_interface_extruder_nr", "brim_line_count", "adhesion_extruder_nr", "adhesion_type"] #Settings that can affect which extruders are used.<|MERGE_RESOLUTION|>--- conflicted
+++ resolved
@@ -768,19 +768,13 @@
                 stack = self._global_container_stack
             else:
                 extruder_stack_id = ExtruderManager.getInstance().extruderIds[str(extruder_index)]
-                stack = UM.Settings.ContainerRegistry.getInstance().findContainerStacks(id = extruder_stack_id)[0]
-
-<<<<<<< HEAD
-        extruder_stack_id = ExtruderManager.getInstance().extruderIds[str(extruder_index)]
-        stack = ContainerRegistry.getInstance().findContainerStacks(id = extruder_stack_id)[0]
-        return stack.getProperty(setting_key, property)
-=======
+                stack = ContainerRegistry.getInstance().findContainerStacks(id = extruder_stack_id)[0]
+
         value = stack.getProperty(setting_key, property)
         setting_type = stack.getProperty(setting_key, "type")
         if not value and (setting_type == "int" or setting_type == "float"):
             return 0
         return value
->>>>>>> 32fd02bd
 
     ##  Convenience function to calculate the disallowed radius around the edge.
     #
