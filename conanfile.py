import os
from pathlib import Path

from jinja2 import Template

from conan import ConanFile
from conan.tools.files import copy, rmdir, save, mkdir
from conan.tools.microsoft import unix_path
from conan.tools.env import VirtualRunEnv, Environment, VirtualBuildEnv
from conan.tools.scm import Version
from conan.errors import ConanInvalidConfiguration, ConanException

required_conan_version = ">=1.58.0 <2.0.0"


class CuraConan(ConanFile):
    name = "cura"
    license = "LGPL-3.0"
    author = "UltiMaker"
    url = "https://github.com/Ultimaker/cura"
    description = "3D printer / slicing GUI built on top of the Uranium framework"
    topics = ("conan", "python", "pyqt6", "qt", "qml", "3d-printing", "slicer")
    build_policy = "missing"
    exports = "LICENSE*", "UltiMaker-Cura.spec.jinja", "CuraVersion.py.jinja", "AboutDialogVersionsList.qml.jinja"
    settings = "os", "compiler", "build_type", "arch"

    # FIXME: Remove specific branch once merged to main
    python_requires = "umbase/[>=0.1.7]@ultimaker/stable", "translationextractor/[>=2.1.1]@ultimaker/stable"
    python_requires_extend = "umbase.UMBaseConanfile"

    options = {
        "enterprise": ["True", "False", "true", "false"],  # Workaround for GH Action passing boolean as lowercase string
        "staging": ["True", "False", "true", "false"],  # Workaround for GH Action passing boolean as lowercase string
        "devtools": [True, False],  # FIXME: Split this up in testing and (development / build (pyinstaller) / system installer) tools
        "cloud_api_version": "ANY",
        "display_name": "ANY",  # TODO: should this be an option??
        "cura_debug_mode": [True, False],  # FIXME: Use profiles
        "internal": [True, False]
    }
    default_options = {
        "enterprise": "False",
        "staging": "False",
        "devtools": False,
        "cloud_api_version": "1",
        "display_name": "UltiMaker Cura",
        "cura_debug_mode": False,  # Not yet implemented
        "internal": False,
    }

    def set_version(self):
        if not self.version:
            self.version = "5.5.0-alpha"

    @property
    def _pycharm_targets(self):
        return self.conan_data["pycharm_targets"]

    # FIXME: These env vars should be defined in the runenv.
    _cura_env = None

    @property
    def _cura_run_env(self):
        if self._cura_env:
            return self._cura_env

        self._cura_env = Environment()
        self._cura_env.define("QML2_IMPORT_PATH", str(self._site_packages.joinpath("PyQt6", "Qt6", "qml")))
        self._cura_env.define("QT_PLUGIN_PATH", str(self._site_packages.joinpath("PyQt6", "Qt6", "plugins")))

        if self.settings.os == "Linux":
            self._cura_env.define("QT_QPA_FONTDIR", "/usr/share/fonts")
            self._cura_env.define("QT_QPA_PLATFORMTHEME", "xdgdesktopportal")
            self._cura_env.define("QT_XKB_CONFIG_ROOT", "/usr/share/X11/xkb")
        return self._cura_env

    @property
    def _enterprise(self):
        return self.options.enterprise in ["True", 'true']

    @property
    def _app_name(self):
        if self._enterprise:
            return str(self.options.display_name) + " Enterprise"
        return str(self.options.display_name)

    @property
    def _urls(self):
        if self.options.staging in ["True", 'true']:
            return "staging"
        return "default"

    @property
    def requirements_txts(self):
        if self.options.devtools:
            return ["requirements.txt", "requirements-ultimaker.txt", "requirements-dev.txt"]
        return ["requirements.txt", "requirements-ultimaker.txt"]

    @property
    def _base_dir(self):
        if self.install_folder is None:
            if self.build_folder is not None:
                return Path(self.build_folder)
            return Path(os.getcwd(), "venv")
        if self.in_local_cache:
            return Path(self.install_folder)
        else:
            return Path(self.source_folder, "venv")

    @property
    def _share_dir(self):
        return self._base_dir.joinpath("share")

    @property
    def _script_dir(self):
        if self.settings.os == "Windows":
            return self._base_dir.joinpath("Scripts")
        return self._base_dir.joinpath("bin")

    @property
    def _site_packages(self):
        if self.settings.os == "Windows":
            return self._base_dir.joinpath("Lib", "site-packages")
        py_version = Version(self.deps_cpp_info["cpython"].version)
        return self._base_dir.joinpath("lib", f"python{py_version.major}.{py_version.minor}", "site-packages")

    @property
    def _py_interp(self):
        py_interp = self._script_dir.joinpath(Path(self.deps_user_info["cpython"].python).name)
        if self.settings.os == "Windows":
            py_interp = Path(*[f'"{p}"' if " " in p else p for p in py_interp.parts])
        return py_interp

    @property
    def _pyinstaller_spec_arch(self):
        if self.settings.os == "Macos":
            if self.settings.arch == "armv8":
                return "'arm64'"
            return "'x86_64'"
        return "None"

    def _generate_about_versions(self, location):
        with open(os.path.join(self.recipe_folder, "AboutDialogVersionsList.qml.jinja"), "r") as f:
            cura_version_py = Template(f.read())

        conan_installs = []
        python_installs = []

        # list  of conan installs
        for _, dependency in self.dependencies.host.items():
            conan_installs.append([dependency.ref.name,dependency.ref.version])

        #list of python installs
        outer = '"' if self.settings.os == "Windows" else "'"
        inner = "'" if self.settings.os == "Windows" else '"'
        python_ins_cmd = f"python -c {outer}import pkg_resources; print({inner};{inner}.join([(s.key+{inner},{inner}+ s.version) for s in pkg_resources.working_set])){outer}"
        from six import StringIO
        buffer = StringIO()
        self.run(python_ins_cmd, run_environment= True, env = "conanrun",  output=buffer)

        packages = str(buffer.getvalue()).split("-----------------\n")
        package = packages[1].strip('\r\n').split(";")
        for pack in package:
            python_installs.append(pack.split(","))

        with open(os.path.join(location, "AboutDialogVersionsList.qml"), "w") as f:
            f.write(cura_version_py.render(
                conan_installs = conan_installs,
                python_installs = python_installs
            ))


    def _generate_cura_version(self, location):
        with open(os.path.join(self.recipe_folder, "CuraVersion.py.jinja"), "r") as f:
            cura_version_py = Template(f.read())

        # If you want a specific Cura version to show up on the splash screen add the user configuration `user.cura:version=VERSION`
        # the global.conf, profile, package_info (of dependency) or via the cmd line `-c user.cura:version=VERSION`
        cura_version = Version(self.conf.get("user.cura:version", default = self.version, check_type = str))
        pre_tag = f"-{cura_version.pre}" if cura_version.pre else ""
        build_tag = f"+{cura_version.build}" if cura_version.build else ""
        internal_tag = f"+internal" if self.options.internal else ""
        cura_version = f"{cura_version.major}.{cura_version.minor}.{cura_version.patch}{pre_tag}{build_tag}{internal_tag}"

        with open(os.path.join(location, "CuraVersion.py"), "w") as f:
            f.write(cura_version_py.render(
                cura_app_name = self.name,
                cura_app_display_name = self._app_name,
                cura_version = cura_version,
                cura_build_type = "Enterprise" if self._enterprise else "",
                cura_debug_mode = self.options.cura_debug_mode,
                cura_cloud_api_root = self.conan_data["urls"][self._urls]["cloud_api_root"],
                cura_cloud_api_version = self.options.cloud_api_version,
                cura_cloud_account_api_root = self.conan_data["urls"][self._urls]["cloud_account_api_root"],
                cura_marketplace_root = self.conan_data["urls"][self._urls]["marketplace_root"],
                cura_digital_factory_url = self.conan_data["urls"][self._urls]["digital_factory_url"],
                cura_latest_url = self.conan_data["urls"][self._urls]["cura_latest_url"]))

    def _generate_pyinstaller_spec(self, location, entrypoint_location, icon_path, entitlements_file):
        pyinstaller_metadata = self.conan_data["pyinstaller"]
        datas = [(str(self._base_dir.joinpath("conan_install_info.json")), ".")]
        for data in pyinstaller_metadata["datas"].values():
            if not self.options.internal and data.get("internal", False):
                continue

            if "package" in data:  # get the paths from conan package
                if data["package"] == self.name:
                    if self.in_local_cache:
                        src_path = os.path.join(self.package_folder, data["src"])
                    else:
                        src_path = os.path.join(self.source_folder, data["src"])
                else:
                    src_path = os.path.join(self.deps_cpp_info[data["package"]].rootpath, data["src"])
            elif "root" in data:  # get the paths relative from the install folder
                src_path = os.path.join(self.install_folder, data["root"], data["src"])
            else:
                continue
            if Path(src_path).exists():
                datas.append((str(src_path), data["dst"]))

        binaries = []
        for binary in pyinstaller_metadata["binaries"].values():
            if "package" in binary:  # get the paths from conan package
                src_path = os.path.join(self.deps_cpp_info[binary["package"]].rootpath, binary["src"])
            elif "root" in binary:  # get the paths relative from the sourcefolder
                src_path = str(self.source_path.joinpath(binary["root"], binary["src"]))
                if self.settings.os == "Windows":
                    src_path = src_path.replace("\\", "\\\\")
            else:
                continue
            if not Path(src_path).exists():
                self.output.warning(f"Source path for binary {binary['binary']} does not exist")
                continue

            for bin in Path(src_path).glob(binary["binary"] + "*[.exe|.dll|.so|.dylib|.so.]*"):
                binaries.append((str(bin), binary["dst"]))
            for bin in Path(src_path).glob(binary["binary"]):
                binaries.append((str(bin), binary["dst"]))

        # Make sure all Conan dependencies which are shared are added to the binary list for pyinstaller
        for _, dependency in self.dependencies.host.items():
            for bin_paths in dependency.cpp_info.bindirs:
                binaries.extend([(f"{p}", ".") for p in Path(bin_paths).glob("**/*.dll")])
            for lib_paths in dependency.cpp_info.libdirs:
                binaries.extend([(f"{p}", ".") for p in Path(lib_paths).glob("**/*.so*")])
                binaries.extend([(f"{p}", ".") for p in Path(lib_paths).glob("**/*.dylib*")])

        # Copy dynamic libs from lib path
        binaries.extend([(f"{p}", ".") for p in Path(self._base_dir.joinpath("lib")).glob("**/*.dylib*")])
        binaries.extend([(f"{p}", ".") for p in Path(self._base_dir.joinpath("lib")).glob("**/*.so*")])

        # Collect all dll's from PyQt6 and place them in the root
        binaries.extend([(f"{p}", ".") for p in Path(self._site_packages, "PyQt6", "Qt6").glob("**/*.dll")])

        with open(os.path.join(self.recipe_folder, "UltiMaker-Cura.spec.jinja"), "r") as f:
            pyinstaller = Template(f.read())

        version = self.conf_info.get("user.cura:version", default = self.version, check_type = str)
        cura_version = Version(version)

        with open(os.path.join(location, "UltiMaker-Cura.spec"), "w") as f:
            f.write(pyinstaller.render(
                name = str(self.options.display_name).replace(" ", "-"),
                display_name = self._app_name,
                entrypoint = entrypoint_location,
                datas = datas,
                binaries = binaries,
                venv_script_path = str(self._script_dir),
                hiddenimports = pyinstaller_metadata["hiddenimports"],
                collect_all = pyinstaller_metadata["collect_all"],
                icon = icon_path,
                entitlements_file = entitlements_file,
                osx_bundle_identifier = "'nl.ultimaker.cura'" if self.settings.os == "Macos" else "None",
                upx = str(self.settings.os == "Windows"),
                strip = False,  # This should be possible on Linux and MacOS but, it can also cause issues on some distributions. Safest is to disable it for now
                target_arch = self._pyinstaller_spec_arch,
                macos = self.settings.os == "Macos",
                version = f"'{version}'",
                short_version = f"'{cura_version.major}.{cura_version.minor}.{cura_version.patch}'",
            ))

    def export_sources(self):
        copy(self, "*", os.path.join(self.recipe_folder, "plugins"), os.path.join(self.export_sources_folder, "plugins"))
        copy(self, "*", os.path.join(self.recipe_folder, "resources"), os.path.join(self.export_sources_folder, "resources"), excludes = "*.mo")
        copy(self, "*", os.path.join(self.recipe_folder, "tests"), os.path.join(self.export_sources_folder, "tests"))
        copy(self, "*", os.path.join(self.recipe_folder, "cura"), os.path.join(self.export_sources_folder, "cura"), excludes="CuraVersion.py")
        copy(self, "*", os.path.join(self.recipe_folder, "packaging"), os.path.join(self.export_sources_folder, "packaging"))
        copy(self, "*", os.path.join(self.recipe_folder, ".run_templates"), os.path.join(self.export_sources_folder, ".run_templates"))
        copy(self, "requirements.txt", self.recipe_folder, self.export_sources_folder)
        copy(self, "requirements-dev.txt", self.recipe_folder, self.export_sources_folder)
        copy(self, "requirements-ultimaker.txt", self.recipe_folder, self.export_sources_folder)
        copy(self, "cura_app.py", self.recipe_folder, self.export_sources_folder)

    def configure(self):
        self.options["pyarcus"].shared = True
        self.options["pysavitar"].shared = True
        self.options["pynest2d"].shared = True
        self.options["cpython"].shared = True
        self.options["boost"].header_only = True

    def validate(self):
        version = self.conf_info.get("user.cura:version", default = self.version, check_type = str)
        if version and Version(version) <= Version("4"):
            raise ConanInvalidConfiguration("Only versions 5+ are support")

    def requirements(self):
        self.requires("boost/1.82.0")
        self.requires("pyarcus/(latest)@ultimaker/cura_10951")
<<<<<<< HEAD
        self.requires("curaengine/(latest)@ultimaker/cura_10446")
        self.requires("pysavitar/(latest)@ultimaker/cura_10951")
        self.requires("pynest2d/(latest)@ultimaker/cura_10951")
        self.requires("curaengine_plugin_gradual_flow/(latest)@ultimaker/cura_10951")
=======
        self.requires("curaengine/(latest)@ultimaker/cura_10475")
        self.requires("pysavitar/(latest)@ultimaker/cura_10951")
        self.requires("pynest2d/(latest)@ultimaker/cura_10951")
>>>>>>> fc1135d9
        self.requires("uranium/(latest)@ultimaker/cura_10475")
        self.requires("cura_binary_data/(latest)@ultimaker/testing")
        self.requires("cpython/3.10.4")
        if self.options.internal:
            self.requires("cura_private_data/(latest)@ultimaker/testing")
            self.requires("fdm_materials/(latest)@internal/testing")
        else:
            self.requires("fdm_materials/(latest)@ultimaker/testing")

    def build_requirements(self):
        if self.options.devtools:
            if self.settings.os != "Windows" or self.conf.get("tools.microsoft.bash:path", check_type = str):
                # FIXME: once m4, autoconf, automake are Conan V2 ready use self.win_bash and add gettext as base tool_requirement
                self.tool_requires("gettext/0.21@ultimaker/testing", force_host_context = True)

    def layout(self):
        self.folders.source = "."
        self.folders.build = "venv"
        self.folders.generators = os.path.join(self.folders.build, "conan")

        self.cpp.package.libdirs = [os.path.join("site-packages", "cura")]
        self.cpp.package.bindirs = ["bin"]
        self.cpp.package.resdirs = ["resources", "plugins", "packaging", "pip_requirements"]  # pip_requirements should be the last item in the list

    def generate(self):
        copy(self, "cura_app.py", self.source_folder, str(self._script_dir))
        cura_run_envvars = self._cura_run_env.vars(self, scope = "run")
        ext = ".ps1" if self.settings.os == "Windows" else ".sh"
        cura_run_envvars.save_script(os.path.join(self.folders.generators, f"cura_run_environment{ext}"))

        vr = VirtualRunEnv(self)
        vr.generate()

        self._generate_cura_version(os.path.join(self.source_folder, "cura"))
        self._generate_about_versions(os.path.join(self.source_folder, "resources","qml", "Dialogs"))

        if not self.in_local_cache:
            # Copy CuraEngine.exe to bindirs of Virtual Python Environment
            curaengine = self.dependencies["curaengine"].cpp_info
            copy(self, "CuraEngine.exe", curaengine.bindirs[0], self.source_folder, keep_path = False)
            copy(self, "CuraEngine", curaengine.bindirs[0], self.source_folder, keep_path = False)

            # Copy the external plugins that we want to bundle with Cura
            rmdir(self,str(self.source_path.joinpath("plugins", "CuraEngineGradualFlow")))
            curaengine_plugin_gradual_flow = self.dependencies["curaengine_plugin_gradual_flow"].cpp_info
            copy(self, "*.py", curaengine_plugin_gradual_flow.resdirs[0], str(self.source_path.joinpath("plugins", "CuraEngineGradualFlow")), keep_path = True)
            copy(self, "*.json", curaengine_plugin_gradual_flow.resdirs[0], str(self.source_path.joinpath("plugins", "CuraEngineGradualFlow")), keep_path = True)
            copy(self, "bundled_*.json", curaengine_plugin_gradual_flow.resdirs[0], str(self.source_path.joinpath("resources", "bundled_packages")), keep_path = False)
            curaengine_plugin_gradual_flow_binary_path = self.source_path.joinpath("plugins", "CuraEngineGradualFlow", {"armv8": "arm64"}.get(str(self.settings.arch), str(self.settings.arch)), {"Macos": "Darwin"}.get(str(self.settings.os), str(self.settings.os)))
            copy(self, "curaengine_plugin_gradual_flow.exe", curaengine_plugin_gradual_flow.bindirs[0], curaengine_plugin_gradual_flow_binary_path, keep_path = False)
            copy(self, "curaengine_plugin_gradual_flow", curaengine_plugin_gradual_flow.bindirs[0], curaengine_plugin_gradual_flow_binary_path, keep_path = False)

            # Copy resources of cura_binary_data
            cura_binary_data = self.dependencies["cura_binary_data"].cpp_info
            copy(self, "*", cura_binary_data.resdirs[0], str(self._share_dir.joinpath("cura")), keep_path = True)
            copy(self, "*", cura_binary_data.resdirs[1], str(self._share_dir.joinpath("uranium")), keep_path = True)
            if self.settings.os == "Windows":
                copy(self, "*", cura_binary_data.resdirs[2], str(self._share_dir.joinpath("windows")), keep_path = True)

            for dependency in self.dependencies.host.values():
                for bindir in dependency.cpp_info.bindirs:
                    copy(self, "*.dll", bindir, str(self._site_packages), keep_path = False)
                for libdir in dependency.cpp_info.libdirs:
                    copy(self, "*.pyd", libdir, str(self._site_packages), keep_path = False)
                    copy(self, "*.pyi", libdir, str(self._site_packages), keep_path = False)
                    copy(self, "*.dylib", libdir, str(self._base_dir.joinpath("lib")), keep_path = False)

            # Copy materials (flat)
            rmdir(self, os.path.join(self.source_folder, "resources", "materials"))
            fdm_materials = self.dependencies["fdm_materials"].cpp_info
            copy(self, "*", fdm_materials.resdirs[0], self.source_folder)

            # Copy internal resources
            if self.options.internal:
                cura_private_data = self.dependencies["cura_private_data"].cpp_info
                copy(self, "*", cura_private_data.resdirs[0], str(self._share_dir.joinpath("cura")))

        if self.options.devtools:
            entitlements_file = "'{}'".format(os.path.join(self.source_folder, "packaging", "MacOS", "cura.entitlements"))
            self._generate_pyinstaller_spec(location = self.generators_folder,
                                            entrypoint_location = "'{}'".format(os.path.join(self.source_folder, self.conan_data["pyinstaller"]["runinfo"]["entrypoint"])).replace("\\", "\\\\"),
                                            icon_path = "'{}'".format(os.path.join(self.source_folder, "packaging", self.conan_data["pyinstaller"]["icon"][str(self.settings.os)])).replace("\\", "\\\\"),
                                            entitlements_file = entitlements_file if self.settings.os == "Macos" else "None")

            # Update the po and pot files
            if self.settings.os != "Windows" or self.conf.get("tools.microsoft.bash:path", check_type=str):
                vb = VirtualBuildEnv(self)
                vb.generate()

                # FIXME: once m4, autoconf, automake are Conan V2 ready use self.win_bash and add gettext as base tool_requirement
                cpp_info = self.dependencies["gettext"].cpp_info
                pot = self.python_requires["translationextractor"].module.ExtractTranslations(self, cpp_info.bindirs[0])
                pot.generate()

    def build(self):
        if self.options.devtools:
            if self.settings.os != "Windows" or self.conf.get("tools.microsoft.bash:path", check_type = str):
                # FIXME: once m4, autoconf, automake are Conan V2 ready use self.win_bash and add gettext as base tool_requirement
                for po_file in self.source_path.joinpath("resources", "i18n").glob("**/*.po"):
                    mo_file = Path(self.build_folder, po_file.with_suffix('.mo').relative_to(self.source_path))
                    mo_file = mo_file.parent.joinpath("LC_MESSAGES", mo_file.name)
                    mkdir(self, str(unix_path(self, Path(mo_file).parent)))
                    cpp_info = self.dependencies["gettext"].cpp_info
                    self.run(f"{cpp_info.bindirs[0]}/msgfmt {po_file} -o {mo_file} -f", env="conanbuild", ignore_errors=True)

    def deploy(self):
        # Copy CuraEngine.exe to bindirs of Virtual Python Environment
        curaengine = self.dependencies["curaengine"].cpp_info
        copy(self, "CuraEngine.exe", curaengine.bindirs[0], str(self._base_dir), keep_path = False)
        copy(self, "CuraEngine", curaengine.bindirs[0], str(self._base_dir), keep_path = False)

        # Copy resources of Cura (keep folder structure)
        copy(self, "*", os.path.join(self.package_folder, self.cpp_info.bindirs[0]), str(self._base_dir), keep_path = False)
        copy(self, "*", os.path.join(self.package_folder, self.cpp_info.libdirs[0]), str(self._site_packages.joinpath("cura")), keep_path = True)
        copy(self, "*", os.path.join(self.package_folder, self.cpp_info.resdirs[0]), str(self._share_dir.joinpath("cura", "resources")), keep_path = True)
        copy(self, "*", os.path.join(self.package_folder, self.cpp_info.resdirs[1]), str(self._share_dir.joinpath("cura", "plugins")), keep_path = True)

        # Copy the external plugins that we want to bundle with Cura
        curaengine_plugin_gradual_flow = self.dependencies["curaengine_plugin_gradual_flow"].cpp_info
        copy(self, "*.py", curaengine_plugin_gradual_flow.resdirs[0], str(self._share_dir.joinpath("cura", "plugins")), keep_path = True)
        copy(self, "*.json", curaengine_plugin_gradual_flow.resdirs[0], str(self._share_dir.joinpath("cura", "plugins")), keep_path = True)
        copy(self, "bundled_*.json", curaengine_plugin_gradual_flow.resdirs[0], str(self._share_dir.joinpath("cura", "resources", "bundled_packages")), keep_path = False)
        curaengine_plugin_gradual_flow_binary_path = self._share_dir.joinpath("cura", "plugins", "CuraEngineGradualFlow", {"armv8": "arm64"}.get(str(self.settings.arch), str(self.settings.arch)), {"Macos": "Darwin"}.get(str(self.settings.os), str(self.settings.os)))
        copy(self, "curaengine_plugin_gradual_flow.exe", curaengine_plugin_gradual_flow.bindirs[0], curaengine_plugin_gradual_flow_binary_path, keep_path = False)
        copy(self, "curaengine_plugin_gradual_flow", curaengine_plugin_gradual_flow.bindirs[0], curaengine_plugin_gradual_flow_binary_path, keep_path = False)

        # Copy materials (flat)
        fdm_materials = self.dependencies["fdm_materials"].cpp_info
        copy(self, "*", fdm_materials.resdirs[0], str(self._share_dir.joinpath("cura")))

        # Copy internal resources
        if self.options.internal:
            cura_private_data = self.dependencies["cura_private_data"].cpp_info
            copy(self, "*", cura_private_data.resdirs[0], str(self._share_dir.joinpath("cura")))

        # Copy resources of Uranium (keep folder structure)
        uranium = self.dependencies["uranium"].cpp_info
        copy(self, "*", uranium.resdirs[0], str(self._share_dir.joinpath("uranium", "resources")), keep_path = True)
        copy(self, "*", uranium.resdirs[1], str(self._share_dir.joinpath("uranium", "plugins")), keep_path = True)
        copy(self, "*", uranium.libdirs[0], str(self._site_packages.joinpath("UM")), keep_path = True)

        # TODO: figure out if this is still needed
        copy(self, "*", os.path.join(uranium.libdirs[0], "Qt", "qml", "UM"), str(self._site_packages.joinpath("PyQt6", "Qt6", "qml", "UM")), keep_path = True)

        # Copy resources of cura_binary_data
        cura_binary_data = self.dependencies["cura_binary_data"].cpp_info
        copy(self, "*", cura_binary_data.resdirs[0], str(self._share_dir.joinpath("cura")), keep_path = True)
        copy(self, "*", cura_binary_data.resdirs[1], str(self._share_dir.joinpath("uranium")), keep_path = True)
        if self.settings.os == "Windows":
            copy(self, "*", cura_binary_data.resdirs[2], str(self._share_dir.joinpath("windows")), keep_path = True)

        for dependency in self.dependencies.host.values():
            for bindir in dependency.cpp_info.bindirs:
                copy(self, "*.dll", bindir, str(self._site_packages), keep_path = False)
            for libdir in dependency.cpp_info.libdirs:
                copy(self, "*.pyd", libdir, str(self._site_packages), keep_path = False)
                copy(self, "*.pyi", libdir, str(self._site_packages), keep_path = False)
                copy(self, "*.dylib", libdir, str(self._base_dir.joinpath("lib")), keep_path = False)

        # Copy packaging scripts
        copy(self, "*", os.path.join(self.package_folder, self.cpp_info.resdirs[2]), str(self._base_dir.joinpath("packaging")), keep_path = True)

        # Copy requirements.txt's
        copy(self, "*.txt", os.path.join(self.package_folder, self.cpp_info.resdirs[-1]), str(self._base_dir.joinpath("pip_requirements")), keep_path = False)

        # Generate the GitHub Action version info Environment
        version = self.conf_info.get("user.cura:version", default = self.version, check_type = str)
        cura_version = Version(version)
        env_prefix = "Env:" if self.settings.os == "Windows" else ""
        activate_github_actions_version_env = Template(r"""echo "CURA_VERSION_MAJOR={{ cura_version_major }}" >> ${{ env_prefix }}GITHUB_ENV
echo "CURA_VERSION_MINOR={{ cura_version_minor }}" >> ${{ env_prefix }}GITHUB_ENV
echo "CURA_VERSION_PATCH={{ cura_version_patch }}" >> ${{ env_prefix }}GITHUB_ENV
echo "CURA_VERSION_BUILD={{ cura_version_build }}" >> ${{ env_prefix }}GITHUB_ENV
echo "CURA_VERSION_FULL={{ cura_version_full }}" >> ${{ env_prefix }}GITHUB_ENV
echo "CURA_APP_NAME={{ cura_app_name }}" >> ${{ env_prefix }}GITHUB_ENV
        """).render(cura_version_major = cura_version.major,
                    cura_version_minor = cura_version.minor,
                    cura_version_patch = cura_version.patch,
                    cura_version_build = cura_version.build if cura_version.build != "" else "0",
                    cura_version_full = self.version,
                    cura_app_name = self._app_name,
                    env_prefix = env_prefix)

        ext = ".sh" if self.settings.os != "Windows" else ".ps1"
        save(self, os.path.join(self._script_dir, f"activate_github_actions_version_env{ext}"), activate_github_actions_version_env)

        self._generate_cura_version(os.path.join(self._site_packages, "cura"))
        self._generate_about_versions(str(self._share_dir.joinpath("cura", "resources", "qml", "Dialogs")))

        entitlements_file = "'{}'".format(Path(self.cpp_info.res_paths[2], "MacOS", "cura.entitlements"))
        self._generate_pyinstaller_spec(location = self._base_dir,
                                        entrypoint_location = "'{}'".format(os.path.join(self.package_folder, self.cpp_info.bindirs[0], self.conan_data["pyinstaller"]["runinfo"]["entrypoint"])).replace("\\", "\\\\"),
                                        icon_path = "'{}'".format(os.path.join(self.package_folder, self.cpp_info.resdirs[2], self.conan_data["pyinstaller"]["icon"][str(self.settings.os)])).replace("\\", "\\\\"),
                                        entitlements_file = entitlements_file if self.settings.os == "Macos" else "None")

    def package(self):
        copy(self, "cura_app.py", src = self.source_folder, dst = os.path.join(self.package_folder, self.cpp.package.bindirs[0]))
        copy(self, "*", src = os.path.join(self.source_folder, "cura"), dst = os.path.join(self.package_folder, self.cpp.package.libdirs[0]))
        copy(self, "*", src = os.path.join(self.source_folder, "resources"), dst = os.path.join(self.package_folder, self.cpp.package.resdirs[0]))
        copy(self, "*.mo", os.path.join(self.build_folder, "resources"), os.path.join(self.package_folder, "resources"))
        copy(self, "*", src = os.path.join(self.source_folder, "plugins"), dst = os.path.join(self.package_folder, self.cpp.package.resdirs[1]))
        copy(self, "requirement*.txt", src = self.source_folder, dst = os.path.join(self.package_folder, self.cpp.package.resdirs[-1]))
        copy(self, "*", src = os.path.join(self.source_folder, "packaging"), dst = os.path.join(self.package_folder, self.cpp.package.resdirs[2]))

    def package_info(self):
        self.user_info.pip_requirements = "requirements.txt"
        self.user_info.pip_requirements_git = "requirements-ultimaker.txt"
        self.user_info.pip_requirements_build = "requirements-dev.txt"

        if self.in_local_cache:
            self.runenv_info.append_path("PYTHONPATH", os.path.join(self.package_folder, "site-packages"))
            self.runenv_info.append_path("PYTHONPATH", os.path.join(self.package_folder, "plugins"))
        else:
            self.runenv_info.append_path("PYTHONPATH", self.source_folder)
            self.runenv_info.append_path("PYTHONPATH", os.path.join(self.source_folder, "plugins"))

    def package_id(self):
        self.info.clear()

        # The following options shouldn't be used to determine the hash, since these are only used to set the CuraVersion.py
        # which will als be generated by the deploy method during the `conan install cura/5.1.0@_/_`
        del self.info.options.enterprise
        del self.info.options.staging
        del self.info.options.devtools
        del self.info.options.cloud_api_version
        del self.info.options.display_name
        del self.info.options.cura_debug_mode

        # TODO: Use the hash of requirements.txt and requirements-ultimaker.txt, Because changing these will actually result in a different
        #  Cura. This is needed because the requirements.txt aren't managed by Conan and therefor not resolved in the package_id. This isn't
        #  ideal but an acceptable solution for now.<|MERGE_RESOLUTION|>--- conflicted
+++ resolved
@@ -305,16 +305,10 @@
     def requirements(self):
         self.requires("boost/1.82.0")
         self.requires("pyarcus/(latest)@ultimaker/cura_10951")
-<<<<<<< HEAD
-        self.requires("curaengine/(latest)@ultimaker/cura_10446")
+        self.requires("curaengine/(latest)@ultimaker/cura_10475")
         self.requires("pysavitar/(latest)@ultimaker/cura_10951")
         self.requires("pynest2d/(latest)@ultimaker/cura_10951")
         self.requires("curaengine_plugin_gradual_flow/(latest)@ultimaker/cura_10951")
-=======
-        self.requires("curaengine/(latest)@ultimaker/cura_10475")
-        self.requires("pysavitar/(latest)@ultimaker/cura_10951")
-        self.requires("pynest2d/(latest)@ultimaker/cura_10951")
->>>>>>> fc1135d9
         self.requires("uranium/(latest)@ultimaker/cura_10475")
         self.requires("cura_binary_data/(latest)@ultimaker/testing")
         self.requires("cpython/3.10.4")
