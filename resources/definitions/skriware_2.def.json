{
<<<<<<< HEAD
    "name": "Skriware 2",
    "version": 2,
    "inherits": "fdmprinter",
    "metadata": {
        "visible": true,
        "author": "Skriware",
        "manufacturer": "Skriware",
        "file_formats": "text/x-gcode",
        "platform_offset": [
            0,
            0,
            0
        ],
        "supports_usb_connection": false,
        "platform": "skriware_2_platform.3mf",
        "machine_extruder_trains": {
            "0": "skriware_2_extruder_0",
            "1": "skriware_2_extruder_1"
        }
    },
    "overrides": {
        "raft_interface_thickness": {
            "value": "0.2"
        },
        "wipe_retraction_prime_speed": {
            "value": "30"
        },
        "support_skip_zag_per_mm": {
            "default_value": 10
        },
        "material_bed_temperature": {
            "value": "50"
        },
        "raft_airgap": {
            "default_value": 0.2
        },
        "top_layers": {
            "value": "4"
        },
        "machine_extruder_count": {
            "default_value": 2
        },
        "raft_surface_acceleration": {
            "value": "400"
        },
        "meshfix_maximum_travel_resolution": {
            "value": "0.8"
        },
        "machine_end_gcode": {
            "default_value": "M59\nG92 E0\nG1 E-10 F300\nM104 T0 S0\nM104 T1 S0\nM140 S0\nG28 X0 Y0\nM84\nM106 S0\nM107"
        },
        "wall_material_flow": {
            "value": "99"
        },
        "raft_interface_jerk": {
            "value": "10"
        },
        "acceleration_topbottom": {
            "value": "400"
        },
        "prime_tower_size": {
            "default_value": 1
        },
        "max_skin_angle_for_expansion": {
            "default_value": 50
        },
        "raft_acceleration": {
            "value": "400"
        },
        "support_xy_distance": {
            "default_value": 0.6
        },
        "xy_offset_layer_0": {
            "value": "-0.16"
        },
        "raft_interface_fan_speed": {
            "value": "40"
        },
        "retraction_speed": {
            "default_value": 30
        },
        "speed_print": {
            "default_value": 20
        },
        "travel_avoid_supports": {
            "default_value": true
        },
        "infill_overlap_mm": {
            "value": "0.0"
        },
        "support_roof_height": {
            "value": "0.4"
        },
        "speed_travel_layer_0": {
            "value": "120"
        },
        "speed_wall_0": {
            "value": "20"
        },
        "acceleration_wall_x": {
            "value": "400"
        },
        "layer_0_z_overlap": {
            "value": "0.1"
        },
        "switch_extruder_retraction_speed": {
            "value": "30"
        },
        "raft_base_acceleration": {
            "value": "400"
        },
        "raft_base_speed": {
            "value": "60"
        },
        "wall_0_material_flow": {
            "value": "99"
        },
        "support_infill_rate": {
            "value": "20"
        },
        "raft_surface_layers": {
            "default_value": 1
        },
        "machine_height": {
            "default_value": 210
        },
        "retraction_prime_speed": {
            "value": "60"
        },
        "support_interface_material_flow": {
            "value": "99"
        },
        "raft_surface_fan_speed": {
            "value": "80"
        },
        "raft_base_line_width": {
            "value": "0.4"
        },
        "infill_line_distance": {
            "value": "5.33"
        },
        "default_material_print_temperature": {
            "default_value": 200
        },
        "speed_roofing": {
            "value": "20"
        },
        "skin_material_flow": {
            "value": "99"
        },
        "cool_fan_full_layer": {
            "value": "1"
        },
        "material_break_preparation_temperature": {
            "value": "195"
        },
        "support_roof_density": {
            "value": "70"
        },
        "support_infill_sparse_thickness": {
            "value": "0.2"
        },
        "retraction_retract_speed": {
            "value": "30"
        },
        "speed_slowdown_layers": {
            "default_value": 1
        },
        "support_line_distance": {
            "value": "2"
        },
        "cool_lift_head": {
            "default_value": true
        },
        "min_skin_width_for_expansion": {
            "value": "0.67"
        },
        "cool_min_speed": {
            "default_value": 5
        },
        "switch_extruder_retraction_speeds": {
            "default_value": 30
        },
        "raft_base_line_spacing": {
            "value": "0.8"
        },
        "speed_support": {
            "value": "50"
        },
        "skirt_brim_material_flow": {
            "value": "99"
        },
        "speed_infill": {
            "value": "80"
        },
        "support_initial_layer_line_distance": {
            "value": "2"
        },
        "support_use_towers": {
            "default_value": false
        },
        "skin_no_small_gaps_heuristic": {
            "default_value": true
        },
        "acceleration_roofing": {
            "value": "400"
        },
        "material_initial_print_temperature": {
            "value": "195"
        },
        "material_diameter": {
            "default_value": 1.75
        },
        "xy_offset": {
            "default_value": -0.16
        },
        "support_extruder_nr": {
            "value": "0"
        },
        "support_brim_line_count": {
            "value": "16"
        },
        "support_interface_extruder_nr": {
            "value": "0"
        },
        "support_roof_extruder_nr": {
            "value": "0"
        },
        "material_adhesion_tendency": {
            "default_value": 0
        },
        "material_standby_temperature": {
            "default_value": 195
        },
        "cool_fan_speed_0": {
            "default_value": 100
        },
        "brim_line_count": {
            "value": "17"
        },
        "adhesion_type": {
            "default_value": "raft"
        },
        "switch_extruder_retraction_amount": {
            "value": "16"
        },
        "retraction_amount": {
            "default_value": 3
        },
        "acceleration_travel": {
            "value": "400"
        },
        "jerk_print_layer_0": {
            "value": "10"
        },
        "raft_surface_thickness": {
            "value": "0.2"
        },
        "raft_base_jerk": {
            "value": "10"
        },
        "bottom_thickness": {
            "value": "0.8"
        },
        "roofing_material_flow": {
            "value": "99"
        },
        "top_skin_expand_distance": {
            "value": "0.8"
        },
        "speed_wall_x": {
            "value": "20"
        },
        "support_enable": {
            "default_value": true
        },
        "acceleration_print_layer_0": {
            "value": "400"
        },
        "jerk_prime_tower": {
            "value": "5"
        },
        "infill_before_walls": {
            "default_value": false
        },
        "raft_interface_line_spacing": {
            "value": "0.4"
        },
        "gantry_height": {
            "value": "210"
        },
        "material_print_temperature_layer_0": {
            "value": "195"
        },
        "raft_interface_line_width": {
            "value": "0.4"
        },
        "skirt_brim_line_width": {
            "value": "0.5"
        },
        "z_seam_y": {
            "value": "180"
        },
        "roofing_layer_count": {
            "value": "1"
        },
        "raft_margin": {
            "default_value": 4
        },
        "cool_fan_full_at_height": {
            "value": "0"
        },
        "acceleration_support_interface": {
            "value": "250"
        },
        "retraction_min_travel": {
            "value": "1"
        },
        "acceleration_layer_0": {
            "value": "400"
        },
        "support_z_distance": {
            "default_value": 0.2
        },
        "machine_heated_bed": {
            "default_value": true
        },
        "raft_jerk": {
            "value": "10"
        },
        "raft_surface_speed": {
            "value": "60"
        },
        "initial_layer_line_width_factor": {
            "default_value": 120
        },
        "machine_start_gcode": {
            "default_value": "G90 ;absolute positioning\nM82 ;set extruder to absolute mode\nM420 S1 Z0.6 ;enable bed levelling\nG1 Z10 F250 ;move the platform down 10mm\nM107 ;fan off\nM42 P11 S255 ;turn on front fan\nM140 S{material_bed_temperature}\nM104 T0 S{material_print_temperature, 0}\nM104 T1 S{material_print_temperature, 1}\nG1 F2500 Y260 X0\nM190 S{material_bed_temperature}\nM109 T0 S{material_print_temperature, 0}\nM109 T1 S{material_print_temperature, 1}\nM60 ;enable E-FADE Algorithm\nM62 A ;filament sensor off\nG92 E0 ;zero the extruded length\nT1\nG92 E0;zero the extruded length\nG1 F300 Z0.3\nG1 F1200 X20\nG1 F1200 X180 E21 ;extrude 21 mm of feed stock\nG1 F1200 E15 ;retracting 6 mm\nG1 F2000 E21\nG1 F2000 E11\nG1 F300 Z1.5\nG92 E0 ;zero the extruded length again\nT0\nG92 E0 ;zero the extruded length\nG1 F1200 Y258\nG1 F300 Z0.3\nG1 F1200 X40 E21 ;extrude 21 mm of feed stock\nG1 F1200 E15 ;retracting 6 mm\nG1 F2000 E21\nG1 F2000 E11\nG1 Z1.5\nM61 A ;filament sensor reset\nM63 A ;filament sensor on\nG92 E0 ;zero the extruded length again\nM58 ;end of Start G-Code and signal retract management\nT{initial_extruder_nr}"
        },
        "bottom_skin_preshrink": {
            "value": "0.8"
        },
        "ironing_inset": {
            "value": "0.2 + (ironing_line_spacing - skin_line_width * (1.0 + ironing_flow / 100) / 2 if ironing_pattern == 'concentric' else skin_line_width * (1.0 - ironing_flow / 100) / 2)"
        },
        "jerk_travel": {
            "value": "10"
        },
        "machine_depth": {
            "default_value": 260
        },
        "jerk_skirt_brim": {
            "value": "5"
        },
        "infill_wipe_dist": {
            "value": "0"
        },
        "raft_interface_acceleration": {
            "value": "400"
        },
        "z_seam_x": {
            "value": "115"
        },
        "material_print_temperature": {
            "value": "195"
        },
        "material_bed_temperature_layer_0": {
            "value": "50"
        },
        "wipe_retraction_retract_speed": {
            "value": "30"
        },
        "jerk_travel_layer_0": {
            "value": "10"
        },
        "infill_overlap": {
            "value": "0"
        },
        "acceleration_support_infill": {
            "value": "400"
        },
        "support_bottom_material_flow": {
            "value": "99"
        },
        "jerk_support_roof": {
            "value": "5"
        },
        "wall_x_material_flow": {
            "value": "99"
        },
        "speed_support_interface": {
            "value": "33.33"
        },
        "jerk_layer_0": {
            "value": "10"
        },
        "support_angle": {
            "default_value": 60
        },
        "infill_sparse_thickness": {
            "value": "0.2"
        },
        "prime_tower_position_y": {
            "value": "1"
        },
        "retraction_combing": {
            "default_value": "infill"
        },
        "acceleration_prime_tower": {
            "value": "250"
        },
        "acceleration_print": {
            "default_value": 400
        },
        "acceleration_infill": {
            "value": "500"
        },
        "bridge_wall_speed": {
            "value": "10.0"
        },
        "acceleration_wall_0": {
            "value": "400"
        },
        "support_offset": {
            "default_value": 0.2
        },
        "build_volume_temperature": {
            "default_value": 28
        },
        "switch_extruder_prime_speed": {
            "value": "60"
        },
        "speed_prime_tower": {
            "value": "20"
        },
        "top_skin_preshrink": {
            "value": "0.8"
        },
        "jerk_ironing": {
            "value": "5"
        },
        "skin_outline_count": {
            "value": 0
        },
        "skirt_brim_speed": {
            "value": "10.0"
        },
        "raft_base_thickness": {
            "value": "0.2"
        },
        "infill_sparse_density": {
            "default_value": 15
        },
        "support_bottom_extruder_nr": {
            "value": "0"
        },
        "support_material_flow": {
            "value": "98"
        },
        "min_infill_area": {
            "default_value": 1
        },
        "jerk_support": {
            "value": "10"
        },
        "bottom_skin_expand_distance": {
            "value": "0.8"
        },
        "retract_at_layer_change": {
            "default_value": true
        },
        "jerk_support_interface": {
            "value": "5"
        },
        "jerk_support_bottom": {
            "value": "5"
        },
        "optimize_wall_printing_order": {
            "default_value": true
        },
        "skirt_brim_minimal_length": {
            "default_value": 50
        },
        "jerk_support_infill": {
            "value": "10"
        },
        "initial_bottom_layers": {
            "value": "3"
        },
        "prime_tower_position_x": {
            "value": "1"
        },
        "acceleration_support_bottom": {
            "value": "250"
        },
        "speed_support_roof": {
            "value": "33.33"
        },
        "speed_support_infill": {
            "value": "80"
        },
        "bridge_skin_speed_2": {
            "value": "15"
        },
        "raft_fan_speed": {
            "default_value": 100
        },
        "wipe_retraction_amount": {
            "value": "3"
        },
        "skin_edge_support_thickness": {
            "value": "0"
        },
        "bottom_layers": {
            "value": "3"
        },
        "retraction_extrusion_window": {
            "value": "3"
        },
        "acceleration_ironing": {
            "value": "250"
        },
        "support_top_distance": {
            "value": "0.2"
        },
        "travel_retract_before_outer_wall": {
            "default_value": true
        },
        "material_flow": {
            "default_value": 99
        },
        "support_bottom_distance": {
            "value": "0.2"
        },
        "expand_skins_expand_distance": {
            "value": "0.8"
        },
        "jerk_wall": {
            "value": "10"
        },
        "support_zag_skip_count": {
            "value": "8"
        },
        "connect_infill_polygons": {
            "value": "False"
        },
        "acceleration_skirt_brim": {
            "value": "250"
        },
        "z_seam_corner": {
            "default_value": "z_seam_corner_weighted"
        },
        "raft_surface_jerk": {
            "value": "10"
        },
        "cross_infill_pocket_size": {
            "value": "5.33"
        },
        "support_infill_extruder_nr": {
            "value": "0"
        },
        "acceleration_enabled": {
            "default_value": true
        },
        "jerk_wall_x": {
            "value": "10"
        },
        "skin_overlap": {
            "value": "15"
        },
        "infill_material_flow": {
            "value": "99"
        },
        "speed_equalize_flow_max": {
            "default_value": 40
        },
        "skin_preshrink": {
            "value": "0.8"
        },
        "speed_wall": {
            "value": "20"
        },
        "support_tree_collision_resolution": {
            "value": "0.2"
        },
        "meshfix_maximum_deviation": {
            "default_value": 0.003
        },
        "jerk_roofing": {
            "value": "10"
        },
        "fill_outline_gaps": {
            "default_value": true
        },
        "layer_height": {
            "default_value": 0.2
        },
        "remove_empty_first_layers": {
            "default_value": false
        },
        "prime_tower_flow": {
            "value": "99"
        },
        "support_roof_line_distance": {
            "value": "0.57"
        },
        "wipe_retraction_speed": {
            "value": "30"
        },
        "support_extruder_nr_layer_0": {
            "value": "0"
        },
        "layer_height_0": {
            "default_value": 0.2
        },
        "multiple_mesh_overlap": {
            "default_value": 0
        },
        "ooze_shield_dist": {
            "default_value": 4
        },
        "jerk_enabled": {
            "default_value": true
        },
        "acceleration_support": {
            "value": "400"
        },
        "adhesion_extruder_nr": {
            "value": "0"
        },
        "skirt_line_count": {
            "default_value": 2
        },
        "jerk_wall_0": {
            "value": "10"
        },
        "raft_speed": {
            "value": "60"
        },
        "speed_layer_0": {
            "value": "10.0"
        },
        "machine_width": {
            "default_value": 210
        },
        "acceleration_wall": {
            "value": "400"
        },
        "jerk_infill": {
            "value": "10"
        },
        "wipe_hop_enable": {
            "value": "False"
        },
        "acceleration_travel_layer_0": {
            "value": "400"
        },
        "raft_interface_speed": {
            "value": "60"
        },
        "skin_edge_support_layers": {
            "value": "0"
        },
        "support_xy_distance_overhang": {
            "value": "0.5"
        },
        "brim_width": {
            "default_value": 10
        },
        "coasting_enable": {
            "default_value": true
        },
        "jerk_print": {
            "default_value": 10
        },
        "acceleration_support_roof": {
            "value": "250"
        },
        "prime_tower_min_volume": {
            "default_value": 4
        },
        "support_roof_material_flow": {
            "value": "99"
        },
        "wall_0_wipe_dist": {
            "value": "0"
        },
        "jerk_topbottom": {
            "value": "10"
        },
        "retraction_count_max": {
            "default_value": 30
        },
        "skin_overlap_mm": {
            "value": "0.06"
        },
        "extruders_enabled_count": {
            "value": "2"
        },
        "speed_support_bottom": {
            "value": "33.33"
        },
        "support_skip_some_zags": {
            "default_value": true
        },
        "ooze_shield_angle": {
            "default_value": 50
        },
        "wall_thickness": {
            "value": "1.2"
        },
        "speed_print_layer_0": {
            "value": "10.0"
        }
=======
  "name": "Skriware 2",
  "version": 2,
  "inherits": "fdmprinter",
  "metadata": {
    "visible": true,
    "author": "Skriware",
    "manufacturer": "Skriware",
    "file_formats": "text/x-gcode",
    "has_machine_quality": true,
    "platform_offset": [
      0,
      0,
      0
    ],
    "supports_usb_connection": false,
    "platform": "skriware_2_platform.3mf",
    "machine_extruder_trains": {
      "0": "skriware_2_extruder_0",
      "1": "skriware_2_extruder_1"
>>>>>>> 92ff9ac3
    }
  },
  "overrides": {
    "raft_interface_thickness": {
      "value": "0.2"
    },
    "wipe_retraction_prime_speed": {
      "value": "30"
    },
    "support_skip_zag_per_mm": {
      "default_value": 10
    },
    "material_bed_temperature": {
      "value": "50",
      "minimum_value_warning": "30",
      "resolve": "extruderValues('material_bed_temperature')[adhesion_extruder_nr] if resolveOrValue('adhesion_type') == 'raft' else max(extruderValues('material_bed_temperature'))"
    },
    "raft_airgap": {
      "default_value": 0.2
    },
    "top_layers": {
      "value": "4"
    },
    "machine_extruder_count": {
      "default_value": 2
    },
    "raft_surface_acceleration": {
      "value": "400"
    },
    "meshfix_maximum_travel_resolution": {
      "value": "0.8"
    },
    "machine_end_gcode": {
      "default_value": "M59\nG92 E0\nG1 E-10 F300\nM104 T0 S0\nM104 T1 S0\nM140 S0\nG28 X0 Y0\nM84\nM106 S0\nM107\nM220 S100"
    },
    "wall_material_flow": {
      "value": "99"
    },
    "raft_interface_jerk": {
      "value": "10"
    },
    "acceleration_topbottom": {
      "value": "200"
    },
    "prime_tower_size": {
      "default_value": 1
    },
    "max_skin_angle_for_expansion": {
      "default_value": 50
    },
    "raft_acceleration": {
      "value": "400"
    },
    "support_xy_distance": {
      "default_value": 0.6
    },
    "xy_offset_layer_0": {
      "value": "0.0"
    },
    "raft_interface_fan_speed": {
      "value": "40"
    },
    "retraction_speed": {
      "default_value": 30
    },
    "speed_print": {
      "default_value": 20
    },
    "travel_avoid_supports": {
      "default_value": true
    },
    "infill_overlap_mm": {
      "value": "0.0"
    },
    "support_roof_height": {
      "value": "0.4"
    },
    "speed_travel_layer_0": {
      "value": "80"
    },
    "speed_wall_0": {
      "value": "20"
    },
    "acceleration_wall_x": {
      "value": "200"
    },
    "layer_0_z_overlap": {
      "value": "0.1"
    },
    "switch_extruder_retraction_speed": {
      "value": "30"
    },
    "travel_compensate_overlapping_walls_enabled": {
      "default_value": false
    },
    "raft_base_acceleration": {
      "value": "400"
    },
    "raft_base_speed": {
      "value": "60"
    },
    "wall_0_material_flow": {
      "value": "99"
    },
    "support_infill_rate": {
      "value": "20"
    },
    "raft_surface_layers": {
      "default_value": 1
    },
    "machine_height": {
      "default_value": 210
    },
    "retraction_prime_speed": {
      "value": "60"
    },
    "support_interface_material_flow": {
      "value": "99"
    },
    "raft_surface_fan_speed": {
      "value": "80"
    },
    "raft_base_line_width": {
      "value": "0.4"
    },
    "infill_line_distance": {
      "value": "0 if infill_sparse_density == 0 else (infill_line_width * 100) / infill_sparse_density * (2 if infill_pattern == 'grid' else (3 if infill_pattern == 'triangles' or infill_pattern == 'trihexagon' or infill_pattern == 'cubic' or infill_pattern == 'cubicsubdiv' else (2 if infill_pattern == 'tetrahedral' or infill_pattern == 'quarter_cubic' else (1 if infill_pattern == 'cross' or infill_pattern == 'cross_3d' else 1))))"
    },
    "default_material_print_temperature": {
      "default_value": 200
    },
    "speed_roofing": {
      "value": "20"
    },
    "skin_material_flow": {
      "value": "99"
    },
    "cool_fan_full_layer": {
      "value": "1"
    },
    "material_break_preparation_temperature": {
      "value": "195"
    },
    "support_roof_density": {
      "value": "70"
    },
    "support_infill_sparse_thickness": {
      "value": "0.2"
    },
    "retraction_retract_speed": {
      "value": "30"
    },
    "speed_slowdown_layers": {
      "default_value": 1
    },
    "support_line_distance": {
      "value":"0 if support_infill_rate == 0 else (support_line_width * 100) / support_infill_rate * (2 if support_pattern == 'grid' else (3 if support_pattern == 'triangles' else 1))"
    },
    "cool_lift_head": {
      "default_value": true
    },
    "min_skin_width_for_expansion": {
      "value": "0.67"
    },
    "cool_min_speed": {
      "default_value": 5
    },
    "switch_extruder_retraction_speeds": {
      "default_value": 30
    },
    "raft_base_line_spacing": {
      "value": "0.8"
    },
    "speed_support": {
      "value": "50"
    },
    "skirt_brim_material_flow": {
      "value": "99"
    },
    "speed_infill": {
      "value": "80"
    },
    "support_initial_layer_line_distance": {
      "value": "2"
    },
    "support_use_towers": {
      "default_value": false
    },
    "skin_no_small_gaps_heuristic": {
      "default_value": true
    },
    "acceleration_roofing": {
      "value": "400"
    },
    "material_initial_print_temperature": {
      "value": "195"
    },
    "material_diameter": {
      "default_value": 1.75
    },
    "xy_offset": {
      "default_value": 0.0
    },
    "support_extruder_nr": {
      "value": "0"
    },
    "support_brim_line_count": {
      "value": "16"
    },
    "support_interface_extruder_nr": {
      "value": "0"
    },
    "support_roof_extruder_nr": {
      "value": "0"
    },
    "material_adhesion_tendency": {
      "default_value": 0
    },
    "material_standby_temperature": {
      "default_value": 195
    },
    "cool_fan_speed_0": {
      "default_value": 0,
      "value": "cool_fan_speed if resolveOrValue('adhesion_type') == 'raft' else 0"
    },
    "brim_line_count": {
      "value": "17"
    },
    "adhesion_type": {
      "default_value": "raft"
    },
    "switch_extruder_retraction_amount": {
      "value": "20"
    },
    "retraction_amount": {
      "default_value": 3
    },
    "acceleration_travel": {
      "value": "400"
    },
    "jerk_print_layer_0": {
      "value": "10"
    },
    "raft_surface_thickness": {
      "value": "0.2"
    },
    "raft_base_jerk": {
      "value": "10"
    },
    "bottom_thickness": {
      "value": "0.8"
    },
    "roofing_material_flow": {
      "value": "99"
    },
    "top_skin_expand_distance": {
      "value": "0.8"
    },
    "speed_wall_x": {
      "value": "20"
    },
    "support_enable": {
      "default_value": true
    },
    "acceleration_print_layer_0": {
      "value": "200"
    },
    "jerk_prime_tower": {
      "value": "5"
    },
    "infill_before_walls": {
      "default_value": false
    },
    "raft_interface_line_spacing": {
      "value": "0.4"
    },
    "gantry_height": {
      "value": "210"
    },
    "material_print_temperature_layer_0": {
      "value": "195"
    },
    "raft_interface_line_width": {
      "value": "0.4"
    },
    "skirt_brim_line_width": {
      "value": "0.5"
    },
    "z_seam_y": {
      "value": "180"
    },
    "roofing_layer_count": {
      "value": "1"
    },
    "raft_margin": {
      "default_value": 4
    },
    "cool_fan_full_at_height": {
      "value": "0"
    },
    "acceleration_support_interface": {
      "value": "250"
    },
    "retraction_min_travel": {
      "value": "1"
    },
    "acceleration_layer_0": {
      "value": "200"
    },
    "support_z_distance": {
      "default_value": 0.2
    },
    "machine_heated_bed": {
      "default_value": true
    },
    "raft_jerk": {
      "value": "10"
    },
    "raft_surface_speed": {
      "value": "60"
    },
    "initial_layer_line_width_factor": {
      "default_value": 120
    },
    "machine_start_gcode": {
      "default_value": "G90 ;absolute positioning\nM82 ;set extruder to absolute mode\nM420 S1 Z0.7 ;enable bed levelling\nG1 Z10 F250 ;move the platform down 10mm\nM107 ;fan off\nM42 P11 S255 ;turn on front fan\nM140 S{material_bed_temperature}\nM104 T0 S{material_print_temperature, 0}\nM104 T1 S{material_print_temperature, 1}\nG1 F2500 Y260 X0\nM190 S{material_bed_temperature}\nM109 T0 S{material_print_temperature, 0}\nM109 T1 S{material_print_temperature, 1}\nM60 ;enable E-FADE Algorithm\nM62 A ;filament sensor off\nG92 E0 ;zero the extruded length\nT1\nG92 E0;zero the extruded length\nG1 F300 Z0.3\nG1 F1200 X20\nG1 F1200 X180 E21 ;extrude 21 mm of feed stock\nG1 F1200 E11\nG1 F300 Z1.5\nG92 E0 ;zero the extruded length again\nT0\nG92 E0 ;zero the extruded length\nG1 F1200 Y258\nG1 F300 Z0.3\nG1 F1200 X40 E21 ;extrude 21 mm of feed stock\nG1 F1200 E11 ;retracting 10 mm\nG1 F300 Z1.5\nM63 A ;filament sensor reset\nM61 A ;filament sensor on\nG92 E0 ;zero the extruded length again\nM58 ;end of Start G-Code and signal retract management\nT{initial_extruder_nr}"
    },
    "bottom_skin_preshrink": {
      "value": "0.0"
    },
    "ironing_inset": {
      "value": "0.2 + (ironing_line_spacing - skin_line_width * (1.0 + ironing_flow / 100) / 2 if ironing_pattern == 'concentric' else skin_line_width * (1.0 - ironing_flow / 100) / 2)"
    },
    "jerk_travel": {
      "value": "10"
    },
    "machine_depth": {
      "default_value": 260
    },
    "jerk_skirt_brim": {
      "value": "5"
    },
    "infill_wipe_dist": {
      "value": "0"
    },
    "raft_interface_acceleration": {
      "value": "400"
    },
    "z_seam_x": {
      "value": "115"
    },
    "material_print_temperature": {
      "value": "195"
    },
    "material_bed_temperature_layer_0": {
      "value": "50",
      "minimum_value_warning": "30",
      "resolve": "extruderValues('material_bed_temperature_layer_0')[adhesion_extruder_nr] if resolveOrValue('adhesion_type') == 'raft' else max(extruderValues('material_bed_temperature_layer_0'))"
    },
    "wipe_retraction_retract_speed": {
      "value": "30"
    },
    "jerk_travel_layer_0": {
      "value": "10"
    },
    "infill_overlap": {
      "value": "0"
    },
    "acceleration_support_infill": {
      "value": "400"
    },
    "travel_compensate_overlapping_walls_0_enabled": {
      "value": "False"
    },
    "support_bottom_material_flow": {
      "value": "99"
    },
    "jerk_support_roof": {
      "value": "5"
    },
    "wall_x_material_flow": {
      "value": "99"
    },
    "speed_support_interface": {
      "value": "33.33"
    },
    "jerk_layer_0": {
      "value": "5"
    },
    "support_angle": {
      "default_value": 60
    },
    "infill_sparse_thickness": {
      "value": "0.2"
    },
    "prime_tower_position_y": {
      "value": "1"
    },
    "retraction_combing": {
      "default_value": "infill"
    },
    "acceleration_prime_tower": {
      "value": "250"
    },
    "acceleration_print": {
      "default_value": 200
    },
    "acceleration_infill": {
      "value": "400"
    },
    "bridge_wall_speed": {
      "value": "10.0"
    },
    "acceleration_wall_0": {
      "value": "200"
    },
    "support_offset": {
      "default_value": 0.2
    },
    "build_volume_temperature": {
      "default_value": 28
    },
    "switch_extruder_prime_speed": {
      "value": "60"
    },
    "speed_prime_tower": {
      "value": "20"
    },
    "top_skin_preshrink": {
      "value": "0.0"
    },
    "jerk_ironing": {
      "value": "5"
    },
    "skin_outline_count": {
      "value": 0
    },
    "skirt_brim_speed": {
      "value": "10.0"
    },
    "raft_base_thickness": {
      "value": "0.2"
    },
    "infill_sparse_density": {
      "default_value": 15
    },
    "support_bottom_extruder_nr": {
      "value": "0"
    },
    "support_material_flow": {
      "value": "98"
    },
    "min_infill_area": {
      "default_value": 1
    },
    "jerk_support": {
      "value": "10"
    },
    "bottom_skin_expand_distance": {
      "value": "0.8"
    },
    "retract_at_layer_change": {
      "default_value": true
    },
    "jerk_support_interface": {
      "value": "5"
    },
    "jerk_support_bottom": {
      "value": "5"
    },
    "optimize_wall_printing_order": {
      "default_value": true
    },
    "skirt_brim_minimal_length": {
      "default_value": 50
    },
    "jerk_support_infill": {
      "value": "10"
    },
    "initial_bottom_layers": {
      "value": "3"
    },
    "prime_tower_position_x": {
      "value": "1"
    },
    "acceleration_support_bottom": {
      "value": "250"
    },
    "speed_support_roof": {
      "value": "33.33"
    },
    "speed_support_infill": {
      "value": "80"
    },
    "bridge_skin_speed_2": {
      "value": "15"
    },
    "raft_fan_speed": {
      "default_value": 40
    },
    "wipe_retraction_amount": {
      "value": "3"
    },
    "skin_edge_support_thickness": {
      "value": "0"
    },
    "bottom_layers": {
      "value": "3"
    },
    "retraction_extrusion_window": {
      "value": "3"
    },
    "acceleration_ironing": {
      "value": "250"
    },
    "support_top_distance": {
      "value": "0.2"
    },
    "travel_retract_before_outer_wall": {
      "default_value": true
    },
    "material_flow": {
      "default_value": 99
    },
    "support_bottom_distance": {
      "value": "0.2"
    },
    "expand_skins_expand_distance": {
      "value": "0.8"
    },
    "jerk_wall": {
      "value": "10"
    },
    "support_zag_skip_count": {
      "value": "8"
    },
    "connect_infill_polygons": {
      "value": "False"
    },
    "acceleration_skirt_brim": {
      "value": "250"
    },
    "z_seam_corner": {
      "default_value": "z_seam_corner_weighted"
    },
    "raft_surface_jerk": {
      "value": "10"
    },
    "cross_infill_pocket_size": {
      "value": "5.33"
    },
    "support_infill_extruder_nr": {
      "value": "0"
    },
    "acceleration_enabled": {
      "default_value": true
    },
    "jerk_wall_x": {
      "value": "10"
    },
    "skin_overlap": {
      "value": "15"
    },
    "infill_material_flow": {
      "value": "99"
    },
    "speed_equalize_flow_max": {
      "default_value": 40
    },
    "skin_preshrink": {
      "value": "0.0"
    },
    "speed_wall": {
      "value": "20"
    },
    "support_tree_collision_resolution": {
      "value": "0.2"
    },
    "meshfix_maximum_deviation": {
      "default_value": 0.003
    },
    "jerk_roofing": {
      "value": "10"
    },
    "fill_outline_gaps": {
      "default_value": true
    },
    "layer_height": {
      "default_value": 0.2
    },
    "remove_empty_first_layers": {
      "default_value": false
    },
    "prime_tower_flow": {
      "value": "99"
    },
    "support_roof_line_distance": {
      "value": "0.57"
    },
    "wipe_retraction_speed": {
      "value": "30"
    },
    "support_extruder_nr_layer_0": {
      "value": "0"
    },
    "layer_height_0": {
      "default_value": 0.2
    },
    "multiple_mesh_overlap": {
      "default_value": 0
    },
    "ooze_shield_dist": {
      "default_value": 4
    },
    "jerk_enabled": {
      "default_value": true
    },
    "acceleration_support": {
      "value": "200"
    },
    "adhesion_extruder_nr": {
      "value": "0"
    },
    "skirt_line_count": {
      "default_value": 2
    },
    "travel_compensate_overlapping_walls_x_enabled": {
      "value": "False"
    },
    "jerk_wall_0": {
      "value": "5"
    },
    "raft_speed": {
      "value": "60"
    },
    "speed_layer_0": {
      "value": "20.0"
    },
    "machine_width": {
      "default_value": 210
    },
    "acceleration_wall": {
      "value": "200"
    },
    "jerk_infill": {
      "value": "10"
    },
    "wipe_hop_enable": {
      "value": "False"
    },
    "acceleration_travel_layer_0": {
      "value": "400"
    },
    "raft_interface_speed": {
      "value": "60"
    },
    "skin_edge_support_layers": {
      "value": "0"
    },
    "support_xy_distance_overhang": {
      "value": "0.5"
    },
    "brim_width": {
      "default_value": 10
    },
    "coasting_enable": {
      "default_value": true
    },
    "jerk_print": {
      "default_value": 10
    },
    "acceleration_support_roof": {
      "value": "250"
    },
    "prime_tower_min_volume": {
      "default_value": 4
    },
    "support_roof_material_flow": {
      "value": "99"
    },
    "wall_0_wipe_dist": {
      "value": "0"
    },
    "jerk_topbottom": {
      "value": "10"
    },
    "retraction_count_max": {
      "default_value": 30
    },
    "skin_overlap_mm": {
      "value": "0.06"
    },
    "extruders_enabled_count": {
      "value": "2"
    },
    "speed_support_bottom": {
      "value": "33.33"
    },
    "support_skip_some_zags": {
      "default_value": true
    },
    "ooze_shield_angle": {
      "default_value": 50
    },
    "wall_thickness": {
      "value": "1.2"
    },
    "speed_print_layer_0": {
      "value": "10.0"
    }
  }
}<|MERGE_RESOLUTION|>--- conflicted
+++ resolved
@@ -1,720 +1,4 @@
 {
-<<<<<<< HEAD
-    "name": "Skriware 2",
-    "version": 2,
-    "inherits": "fdmprinter",
-    "metadata": {
-        "visible": true,
-        "author": "Skriware",
-        "manufacturer": "Skriware",
-        "file_formats": "text/x-gcode",
-        "platform_offset": [
-            0,
-            0,
-            0
-        ],
-        "supports_usb_connection": false,
-        "platform": "skriware_2_platform.3mf",
-        "machine_extruder_trains": {
-            "0": "skriware_2_extruder_0",
-            "1": "skriware_2_extruder_1"
-        }
-    },
-    "overrides": {
-        "raft_interface_thickness": {
-            "value": "0.2"
-        },
-        "wipe_retraction_prime_speed": {
-            "value": "30"
-        },
-        "support_skip_zag_per_mm": {
-            "default_value": 10
-        },
-        "material_bed_temperature": {
-            "value": "50"
-        },
-        "raft_airgap": {
-            "default_value": 0.2
-        },
-        "top_layers": {
-            "value": "4"
-        },
-        "machine_extruder_count": {
-            "default_value": 2
-        },
-        "raft_surface_acceleration": {
-            "value": "400"
-        },
-        "meshfix_maximum_travel_resolution": {
-            "value": "0.8"
-        },
-        "machine_end_gcode": {
-            "default_value": "M59\nG92 E0\nG1 E-10 F300\nM104 T0 S0\nM104 T1 S0\nM140 S0\nG28 X0 Y0\nM84\nM106 S0\nM107"
-        },
-        "wall_material_flow": {
-            "value": "99"
-        },
-        "raft_interface_jerk": {
-            "value": "10"
-        },
-        "acceleration_topbottom": {
-            "value": "400"
-        },
-        "prime_tower_size": {
-            "default_value": 1
-        },
-        "max_skin_angle_for_expansion": {
-            "default_value": 50
-        },
-        "raft_acceleration": {
-            "value": "400"
-        },
-        "support_xy_distance": {
-            "default_value": 0.6
-        },
-        "xy_offset_layer_0": {
-            "value": "-0.16"
-        },
-        "raft_interface_fan_speed": {
-            "value": "40"
-        },
-        "retraction_speed": {
-            "default_value": 30
-        },
-        "speed_print": {
-            "default_value": 20
-        },
-        "travel_avoid_supports": {
-            "default_value": true
-        },
-        "infill_overlap_mm": {
-            "value": "0.0"
-        },
-        "support_roof_height": {
-            "value": "0.4"
-        },
-        "speed_travel_layer_0": {
-            "value": "120"
-        },
-        "speed_wall_0": {
-            "value": "20"
-        },
-        "acceleration_wall_x": {
-            "value": "400"
-        },
-        "layer_0_z_overlap": {
-            "value": "0.1"
-        },
-        "switch_extruder_retraction_speed": {
-            "value": "30"
-        },
-        "raft_base_acceleration": {
-            "value": "400"
-        },
-        "raft_base_speed": {
-            "value": "60"
-        },
-        "wall_0_material_flow": {
-            "value": "99"
-        },
-        "support_infill_rate": {
-            "value": "20"
-        },
-        "raft_surface_layers": {
-            "default_value": 1
-        },
-        "machine_height": {
-            "default_value": 210
-        },
-        "retraction_prime_speed": {
-            "value": "60"
-        },
-        "support_interface_material_flow": {
-            "value": "99"
-        },
-        "raft_surface_fan_speed": {
-            "value": "80"
-        },
-        "raft_base_line_width": {
-            "value": "0.4"
-        },
-        "infill_line_distance": {
-            "value": "5.33"
-        },
-        "default_material_print_temperature": {
-            "default_value": 200
-        },
-        "speed_roofing": {
-            "value": "20"
-        },
-        "skin_material_flow": {
-            "value": "99"
-        },
-        "cool_fan_full_layer": {
-            "value": "1"
-        },
-        "material_break_preparation_temperature": {
-            "value": "195"
-        },
-        "support_roof_density": {
-            "value": "70"
-        },
-        "support_infill_sparse_thickness": {
-            "value": "0.2"
-        },
-        "retraction_retract_speed": {
-            "value": "30"
-        },
-        "speed_slowdown_layers": {
-            "default_value": 1
-        },
-        "support_line_distance": {
-            "value": "2"
-        },
-        "cool_lift_head": {
-            "default_value": true
-        },
-        "min_skin_width_for_expansion": {
-            "value": "0.67"
-        },
-        "cool_min_speed": {
-            "default_value": 5
-        },
-        "switch_extruder_retraction_speeds": {
-            "default_value": 30
-        },
-        "raft_base_line_spacing": {
-            "value": "0.8"
-        },
-        "speed_support": {
-            "value": "50"
-        },
-        "skirt_brim_material_flow": {
-            "value": "99"
-        },
-        "speed_infill": {
-            "value": "80"
-        },
-        "support_initial_layer_line_distance": {
-            "value": "2"
-        },
-        "support_use_towers": {
-            "default_value": false
-        },
-        "skin_no_small_gaps_heuristic": {
-            "default_value": true
-        },
-        "acceleration_roofing": {
-            "value": "400"
-        },
-        "material_initial_print_temperature": {
-            "value": "195"
-        },
-        "material_diameter": {
-            "default_value": 1.75
-        },
-        "xy_offset": {
-            "default_value": -0.16
-        },
-        "support_extruder_nr": {
-            "value": "0"
-        },
-        "support_brim_line_count": {
-            "value": "16"
-        },
-        "support_interface_extruder_nr": {
-            "value": "0"
-        },
-        "support_roof_extruder_nr": {
-            "value": "0"
-        },
-        "material_adhesion_tendency": {
-            "default_value": 0
-        },
-        "material_standby_temperature": {
-            "default_value": 195
-        },
-        "cool_fan_speed_0": {
-            "default_value": 100
-        },
-        "brim_line_count": {
-            "value": "17"
-        },
-        "adhesion_type": {
-            "default_value": "raft"
-        },
-        "switch_extruder_retraction_amount": {
-            "value": "16"
-        },
-        "retraction_amount": {
-            "default_value": 3
-        },
-        "acceleration_travel": {
-            "value": "400"
-        },
-        "jerk_print_layer_0": {
-            "value": "10"
-        },
-        "raft_surface_thickness": {
-            "value": "0.2"
-        },
-        "raft_base_jerk": {
-            "value": "10"
-        },
-        "bottom_thickness": {
-            "value": "0.8"
-        },
-        "roofing_material_flow": {
-            "value": "99"
-        },
-        "top_skin_expand_distance": {
-            "value": "0.8"
-        },
-        "speed_wall_x": {
-            "value": "20"
-        },
-        "support_enable": {
-            "default_value": true
-        },
-        "acceleration_print_layer_0": {
-            "value": "400"
-        },
-        "jerk_prime_tower": {
-            "value": "5"
-        },
-        "infill_before_walls": {
-            "default_value": false
-        },
-        "raft_interface_line_spacing": {
-            "value": "0.4"
-        },
-        "gantry_height": {
-            "value": "210"
-        },
-        "material_print_temperature_layer_0": {
-            "value": "195"
-        },
-        "raft_interface_line_width": {
-            "value": "0.4"
-        },
-        "skirt_brim_line_width": {
-            "value": "0.5"
-        },
-        "z_seam_y": {
-            "value": "180"
-        },
-        "roofing_layer_count": {
-            "value": "1"
-        },
-        "raft_margin": {
-            "default_value": 4
-        },
-        "cool_fan_full_at_height": {
-            "value": "0"
-        },
-        "acceleration_support_interface": {
-            "value": "250"
-        },
-        "retraction_min_travel": {
-            "value": "1"
-        },
-        "acceleration_layer_0": {
-            "value": "400"
-        },
-        "support_z_distance": {
-            "default_value": 0.2
-        },
-        "machine_heated_bed": {
-            "default_value": true
-        },
-        "raft_jerk": {
-            "value": "10"
-        },
-        "raft_surface_speed": {
-            "value": "60"
-        },
-        "initial_layer_line_width_factor": {
-            "default_value": 120
-        },
-        "machine_start_gcode": {
-            "default_value": "G90 ;absolute positioning\nM82 ;set extruder to absolute mode\nM420 S1 Z0.6 ;enable bed levelling\nG1 Z10 F250 ;move the platform down 10mm\nM107 ;fan off\nM42 P11 S255 ;turn on front fan\nM140 S{material_bed_temperature}\nM104 T0 S{material_print_temperature, 0}\nM104 T1 S{material_print_temperature, 1}\nG1 F2500 Y260 X0\nM190 S{material_bed_temperature}\nM109 T0 S{material_print_temperature, 0}\nM109 T1 S{material_print_temperature, 1}\nM60 ;enable E-FADE Algorithm\nM62 A ;filament sensor off\nG92 E0 ;zero the extruded length\nT1\nG92 E0;zero the extruded length\nG1 F300 Z0.3\nG1 F1200 X20\nG1 F1200 X180 E21 ;extrude 21 mm of feed stock\nG1 F1200 E15 ;retracting 6 mm\nG1 F2000 E21\nG1 F2000 E11\nG1 F300 Z1.5\nG92 E0 ;zero the extruded length again\nT0\nG92 E0 ;zero the extruded length\nG1 F1200 Y258\nG1 F300 Z0.3\nG1 F1200 X40 E21 ;extrude 21 mm of feed stock\nG1 F1200 E15 ;retracting 6 mm\nG1 F2000 E21\nG1 F2000 E11\nG1 Z1.5\nM61 A ;filament sensor reset\nM63 A ;filament sensor on\nG92 E0 ;zero the extruded length again\nM58 ;end of Start G-Code and signal retract management\nT{initial_extruder_nr}"
-        },
-        "bottom_skin_preshrink": {
-            "value": "0.8"
-        },
-        "ironing_inset": {
-            "value": "0.2 + (ironing_line_spacing - skin_line_width * (1.0 + ironing_flow / 100) / 2 if ironing_pattern == 'concentric' else skin_line_width * (1.0 - ironing_flow / 100) / 2)"
-        },
-        "jerk_travel": {
-            "value": "10"
-        },
-        "machine_depth": {
-            "default_value": 260
-        },
-        "jerk_skirt_brim": {
-            "value": "5"
-        },
-        "infill_wipe_dist": {
-            "value": "0"
-        },
-        "raft_interface_acceleration": {
-            "value": "400"
-        },
-        "z_seam_x": {
-            "value": "115"
-        },
-        "material_print_temperature": {
-            "value": "195"
-        },
-        "material_bed_temperature_layer_0": {
-            "value": "50"
-        },
-        "wipe_retraction_retract_speed": {
-            "value": "30"
-        },
-        "jerk_travel_layer_0": {
-            "value": "10"
-        },
-        "infill_overlap": {
-            "value": "0"
-        },
-        "acceleration_support_infill": {
-            "value": "400"
-        },
-        "support_bottom_material_flow": {
-            "value": "99"
-        },
-        "jerk_support_roof": {
-            "value": "5"
-        },
-        "wall_x_material_flow": {
-            "value": "99"
-        },
-        "speed_support_interface": {
-            "value": "33.33"
-        },
-        "jerk_layer_0": {
-            "value": "10"
-        },
-        "support_angle": {
-            "default_value": 60
-        },
-        "infill_sparse_thickness": {
-            "value": "0.2"
-        },
-        "prime_tower_position_y": {
-            "value": "1"
-        },
-        "retraction_combing": {
-            "default_value": "infill"
-        },
-        "acceleration_prime_tower": {
-            "value": "250"
-        },
-        "acceleration_print": {
-            "default_value": 400
-        },
-        "acceleration_infill": {
-            "value": "500"
-        },
-        "bridge_wall_speed": {
-            "value": "10.0"
-        },
-        "acceleration_wall_0": {
-            "value": "400"
-        },
-        "support_offset": {
-            "default_value": 0.2
-        },
-        "build_volume_temperature": {
-            "default_value": 28
-        },
-        "switch_extruder_prime_speed": {
-            "value": "60"
-        },
-        "speed_prime_tower": {
-            "value": "20"
-        },
-        "top_skin_preshrink": {
-            "value": "0.8"
-        },
-        "jerk_ironing": {
-            "value": "5"
-        },
-        "skin_outline_count": {
-            "value": 0
-        },
-        "skirt_brim_speed": {
-            "value": "10.0"
-        },
-        "raft_base_thickness": {
-            "value": "0.2"
-        },
-        "infill_sparse_density": {
-            "default_value": 15
-        },
-        "support_bottom_extruder_nr": {
-            "value": "0"
-        },
-        "support_material_flow": {
-            "value": "98"
-        },
-        "min_infill_area": {
-            "default_value": 1
-        },
-        "jerk_support": {
-            "value": "10"
-        },
-        "bottom_skin_expand_distance": {
-            "value": "0.8"
-        },
-        "retract_at_layer_change": {
-            "default_value": true
-        },
-        "jerk_support_interface": {
-            "value": "5"
-        },
-        "jerk_support_bottom": {
-            "value": "5"
-        },
-        "optimize_wall_printing_order": {
-            "default_value": true
-        },
-        "skirt_brim_minimal_length": {
-            "default_value": 50
-        },
-        "jerk_support_infill": {
-            "value": "10"
-        },
-        "initial_bottom_layers": {
-            "value": "3"
-        },
-        "prime_tower_position_x": {
-            "value": "1"
-        },
-        "acceleration_support_bottom": {
-            "value": "250"
-        },
-        "speed_support_roof": {
-            "value": "33.33"
-        },
-        "speed_support_infill": {
-            "value": "80"
-        },
-        "bridge_skin_speed_2": {
-            "value": "15"
-        },
-        "raft_fan_speed": {
-            "default_value": 100
-        },
-        "wipe_retraction_amount": {
-            "value": "3"
-        },
-        "skin_edge_support_thickness": {
-            "value": "0"
-        },
-        "bottom_layers": {
-            "value": "3"
-        },
-        "retraction_extrusion_window": {
-            "value": "3"
-        },
-        "acceleration_ironing": {
-            "value": "250"
-        },
-        "support_top_distance": {
-            "value": "0.2"
-        },
-        "travel_retract_before_outer_wall": {
-            "default_value": true
-        },
-        "material_flow": {
-            "default_value": 99
-        },
-        "support_bottom_distance": {
-            "value": "0.2"
-        },
-        "expand_skins_expand_distance": {
-            "value": "0.8"
-        },
-        "jerk_wall": {
-            "value": "10"
-        },
-        "support_zag_skip_count": {
-            "value": "8"
-        },
-        "connect_infill_polygons": {
-            "value": "False"
-        },
-        "acceleration_skirt_brim": {
-            "value": "250"
-        },
-        "z_seam_corner": {
-            "default_value": "z_seam_corner_weighted"
-        },
-        "raft_surface_jerk": {
-            "value": "10"
-        },
-        "cross_infill_pocket_size": {
-            "value": "5.33"
-        },
-        "support_infill_extruder_nr": {
-            "value": "0"
-        },
-        "acceleration_enabled": {
-            "default_value": true
-        },
-        "jerk_wall_x": {
-            "value": "10"
-        },
-        "skin_overlap": {
-            "value": "15"
-        },
-        "infill_material_flow": {
-            "value": "99"
-        },
-        "speed_equalize_flow_max": {
-            "default_value": 40
-        },
-        "skin_preshrink": {
-            "value": "0.8"
-        },
-        "speed_wall": {
-            "value": "20"
-        },
-        "support_tree_collision_resolution": {
-            "value": "0.2"
-        },
-        "meshfix_maximum_deviation": {
-            "default_value": 0.003
-        },
-        "jerk_roofing": {
-            "value": "10"
-        },
-        "fill_outline_gaps": {
-            "default_value": true
-        },
-        "layer_height": {
-            "default_value": 0.2
-        },
-        "remove_empty_first_layers": {
-            "default_value": false
-        },
-        "prime_tower_flow": {
-            "value": "99"
-        },
-        "support_roof_line_distance": {
-            "value": "0.57"
-        },
-        "wipe_retraction_speed": {
-            "value": "30"
-        },
-        "support_extruder_nr_layer_0": {
-            "value": "0"
-        },
-        "layer_height_0": {
-            "default_value": 0.2
-        },
-        "multiple_mesh_overlap": {
-            "default_value": 0
-        },
-        "ooze_shield_dist": {
-            "default_value": 4
-        },
-        "jerk_enabled": {
-            "default_value": true
-        },
-        "acceleration_support": {
-            "value": "400"
-        },
-        "adhesion_extruder_nr": {
-            "value": "0"
-        },
-        "skirt_line_count": {
-            "default_value": 2
-        },
-        "jerk_wall_0": {
-            "value": "10"
-        },
-        "raft_speed": {
-            "value": "60"
-        },
-        "speed_layer_0": {
-            "value": "10.0"
-        },
-        "machine_width": {
-            "default_value": 210
-        },
-        "acceleration_wall": {
-            "value": "400"
-        },
-        "jerk_infill": {
-            "value": "10"
-        },
-        "wipe_hop_enable": {
-            "value": "False"
-        },
-        "acceleration_travel_layer_0": {
-            "value": "400"
-        },
-        "raft_interface_speed": {
-            "value": "60"
-        },
-        "skin_edge_support_layers": {
-            "value": "0"
-        },
-        "support_xy_distance_overhang": {
-            "value": "0.5"
-        },
-        "brim_width": {
-            "default_value": 10
-        },
-        "coasting_enable": {
-            "default_value": true
-        },
-        "jerk_print": {
-            "default_value": 10
-        },
-        "acceleration_support_roof": {
-            "value": "250"
-        },
-        "prime_tower_min_volume": {
-            "default_value": 4
-        },
-        "support_roof_material_flow": {
-            "value": "99"
-        },
-        "wall_0_wipe_dist": {
-            "value": "0"
-        },
-        "jerk_topbottom": {
-            "value": "10"
-        },
-        "retraction_count_max": {
-            "default_value": 30
-        },
-        "skin_overlap_mm": {
-            "value": "0.06"
-        },
-        "extruders_enabled_count": {
-            "value": "2"
-        },
-        "speed_support_bottom": {
-            "value": "33.33"
-        },
-        "support_skip_some_zags": {
-            "default_value": true
-        },
-        "ooze_shield_angle": {
-            "default_value": 50
-        },
-        "wall_thickness": {
-            "value": "1.2"
-        },
-        "speed_print_layer_0": {
-            "value": "10.0"
-        }
-=======
   "name": "Skriware 2",
   "version": 2,
   "inherits": "fdmprinter",
@@ -734,7 +18,6 @@
     "machine_extruder_trains": {
       "0": "skriware_2_extruder_0",
       "1": "skriware_2_extruder_1"
->>>>>>> 92ff9ac3
     }
   },
   "overrides": {
