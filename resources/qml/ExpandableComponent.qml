--- conflicted
+++ resolved
@@ -32,15 +32,10 @@
     property color headerActiveColor: UM.Theme.getColor("secondary")
     property color headerHoverColor: UM.Theme.getColor("action_button_hovered")
 
-<<<<<<< HEAD
+    property alias enabled: mouseArea.enabled
+
     // Defines the alignment of the content with respect of the headerItem, by default to the right
     property int contentAlignment: ExpandableComponent.ContentAlignment.AlignRight
-=======
-    property alias enabled: mouseArea.enabled
-
-    // Defines the alignment of the popup with respect of the headerItem, by default to the right
-    property int popupAlignment: ExpandableComponent.PopupAlignment.AlignRight
->>>>>>> 9bce3735
 
     // How much spacing is needed around the contentItem
     property alias contentPadding: content.padding
@@ -112,18 +107,10 @@
                 verticalCenter: parent.verticalCenter
                 margins: background.padding
             }
-<<<<<<< HEAD
-            sourceSize.width: width
-            sourceSize.height: height
             source: UM.Theme.getIcon("pencil")
-            visible: source != ""
+            visible: source != "" && base.enabled
             width: UM.Theme.getSize("standard_arrow").width
             height: UM.Theme.getSize("standard_arrow").height
-=======
-            visible: source != "" && base.enabled
-            width: height
-            height: Math.round(0.2 * base.height)
->>>>>>> 9bce3735
             color: UM.Theme.getColor("text")
         }
 
