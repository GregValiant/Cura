name: Cura All Installers
run-name: ${{ inputs.cura_conan_version }} for Windows exe ${{ inputs.build_windows_exe }}, for Windows msi ${{ inputs.build_windows_msi }}, MacOS ${{ inputs.build_macos }}, Linux ${{ inputs.build_linux }}

on:
    workflow_dispatch:
        inputs:
            cura_conan_version:
                description: 'Cura Conan Version'
                default: 'cura/latest@ultimaker/testing'
                required: true
                type: string
            conan_args:
                description: 'Conan args: eq.: --require-override'
                default: ''
                required: false
                type: string
            conan_config:
                description: 'Conan config branch to use'
                default: ''
                required: false
                type: string
            enterprise:
                description: 'Build Cura as an Enterprise edition'
                default: false
                required: true
                type: boolean
            staging:
                description: 'Use staging API'
                default: false
                required: true
                type: boolean
            installer:
                description: 'Create the installer'
                default: true
                required: true
                type: boolean
            build_windows_exe:
                description: 'Build for Windows exe'
                default: false
                required: true
                type: boolean
            build_windows_msi:
                description: 'Build for Windows msi'
                default: true
                required: true
                type: boolean
            build_linux:
                description: 'Build for Linux'
                default: true
                required: true
                type: boolean
            build_macos:
                description: 'Build for MacOs'
                default: true
                required: true
                type: boolean

    # Run the nightly at 3:25 UTC on working days
    schedule:
    - cron: '25 3 * * 1-5'

jobs:
    windows-installer-create-exe:
        if: ${{ inputs.build_windows_exe }}
        uses: ./.github/workflows/cura-installer.yml
        with:
            platform: 'windows-2022'
            os_name: 'win64'
            cura_conan_version: ${{ inputs.cura_conan_version }}
            conan_args: ${{ inputs.conan_args }}
            conan_config: ${{ inputs.conan_config }}
            enterprise: ${{ inputs.enterprise }}
            staging: ${{ inputs.staging }}
            installer: ${{ inputs.installer }}
<<<<<<< HEAD
            msi: 'false'
=======
>>>>>>> 44126324
        secrets: inherit

    windows-installer-create-msi:
        if: ${{ inputs.build_windows_msi }}
        uses: ./.github/workflows/cura-installer.yml
        with:
            platform: 'windows-2022'
            os_name: 'win64'
            cura_conan_version: ${{ inputs.cura_conan_version }}
            conan_args: ${{ inputs.conan_args }}
            conan_config: ${{ inputs.conan_config }}
            enterprise: ${{ inputs.enterprise }}
            staging: ${{ inputs.staging }}
            installer: ${{ inputs.installer }}
            msi: 'true'
        secrets: inherit

    linux-installer-create:
        if: ${{ inputs.build_linux }}
        uses: ./.github/workflows/cura-installer.yml
        with:
            platform: 'ubuntu-20.04'
            os_name: 'linux'
            cura_conan_version: ${{ inputs.cura_conan_version }}
            conan_args: ${{ inputs.conan_args }}
            conan_config: ${{ inputs.conan_config }}
            enterprise: ${{ inputs.enterprise }}
            staging: ${{ inputs.staging }}
            installer: ${{ inputs.installer }}
<<<<<<< HEAD
            msi: 'false'
=======
>>>>>>> 44126324
        secrets: inherit

    linux-modern-installer-create:
        if: ${{ inputs.build_linux }}
        uses: ./.github/workflows/cura-installer.yml
        with:
            platform: 'ubuntu-22.04'
            os_name: 'linux-modern'
            cura_conan_version: ${{ inputs.cura_conan_version }}
            conan_args: ${{ inputs.conan_args }}
            conan_config: ${{ inputs.conan_config }}
            enterprise: ${{ inputs.enterprise }}
            staging: ${{ inputs.staging }}
            installer: ${{ inputs.installer }}
<<<<<<< HEAD
            msi: 'false'
=======
>>>>>>> 44126324
        secrets: inherit

    macos-installer-create:
        if: ${{ inputs.build_macos }}
        uses: ./.github/workflows/cura-installer.yml
        with:
            platform: 'macos-11'
            os_name: 'mac'
            cura_conan_version: ${{ inputs.cura_conan_version }}
            conan_args: ${{ inputs.conan_args }}
            conan_config: ${{ inputs.conan_config }}
            enterprise: ${{ inputs.enterprise }}
            staging: ${{ inputs.staging }}
            installer: ${{ inputs.installer }}
<<<<<<< HEAD
            msi: 'false'
=======
>>>>>>> 44126324
        secrets: inherit<|MERGE_RESOLUTION|>--- conflicted
+++ resolved
@@ -72,10 +72,6 @@
             enterprise: ${{ inputs.enterprise }}
             staging: ${{ inputs.staging }}
             installer: ${{ inputs.installer }}
-<<<<<<< HEAD
-            msi: 'false'
-=======
->>>>>>> 44126324
         secrets: inherit
 
     windows-installer-create-msi:
@@ -90,7 +86,7 @@
             enterprise: ${{ inputs.enterprise }}
             staging: ${{ inputs.staging }}
             installer: ${{ inputs.installer }}
-            msi: 'true'
+            msi: true
         secrets: inherit
 
     linux-installer-create:
@@ -105,10 +101,6 @@
             enterprise: ${{ inputs.enterprise }}
             staging: ${{ inputs.staging }}
             installer: ${{ inputs.installer }}
-<<<<<<< HEAD
-            msi: 'false'
-=======
->>>>>>> 44126324
         secrets: inherit
 
     linux-modern-installer-create:
@@ -123,10 +115,6 @@
             enterprise: ${{ inputs.enterprise }}
             staging: ${{ inputs.staging }}
             installer: ${{ inputs.installer }}
-<<<<<<< HEAD
-            msi: 'false'
-=======
->>>>>>> 44126324
         secrets: inherit
 
     macos-installer-create:
@@ -141,8 +129,4 @@
             enterprise: ${{ inputs.enterprise }}
             staging: ${{ inputs.staging }}
             installer: ${{ inputs.installer }}
-<<<<<<< HEAD
-            msi: 'false'
-=======
->>>>>>> 44126324
         secrets: inherit