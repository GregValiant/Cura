--- conflicted
+++ resolved
@@ -1,59 +1,27 @@
-<<<<<<< HEAD
-[general]
-version = 4
-name = TiZYX K25 Normal
-definition = tizyx_k25
-
-[metadata]
-quality_type = normal
-setting_version = 7
-type = quality
-global_quality = True
-
-[values]
-adhesion_type = skirt
-skirt_line_count = 2
-skirt_gap = 2
-cool_fan_speed_0 = 100
-fill_outline_gaps = True
-infill_angles = [0,90 ]
-infill_sparse_density = 15
-material_diameter = 1.75
-retraction_amount = 2.5
-retraction_min_travel = 2
-retraction_speed = 30
-skin_angles = [0,90]
-speed_print = 60
-speed_topbottom = 50
-speed_wall_0 = 40
-top_layers = 4
-wall_line_count = 2
-=======
-[general]
-version = 4
-name = TiZYX K25 Normal
-definition = tizyx_k25
-
-[metadata]
-quality_type = normal
-setting_version = 5
-type = quality
-global_quality = True
-
-[values]
-adhesion_type = skirt
-skirt_line_count = 2
-skirt_gap = 2
-fill_outline_gaps = True
-infill_sparse_density = 15
-material_diameter = 1.75
-retraction_amount = 2.5
-retraction_min_travel = 2
-retraction_speed = 30
-speed_print = 60
-speed_topbottom = 50
-speed_wall_0 = 40
-top_layers = 4
-wall_line_count = 2
-cool_min_layer_time = 11
->>>>>>> 54cbadd0
+[general]
+version = 4
+name = TiZYX K25 Normal
+definition = tizyx_k25
+
+[metadata]
+quality_type = normal
+setting_version = 7
+type = quality
+global_quality = True
+
+[values]
+adhesion_type = skirt
+skirt_line_count = 2
+skirt_gap = 2
+fill_outline_gaps = True
+infill_sparse_density = 15
+material_diameter = 1.75
+retraction_amount = 2.5
+retraction_min_travel = 2
+retraction_speed = 30
+speed_print = 60
+speed_topbottom = 50
+speed_wall_0 = 40
+top_layers = 4
+wall_line_count = 2
+cool_min_layer_time = 11