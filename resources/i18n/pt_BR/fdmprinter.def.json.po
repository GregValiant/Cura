--- conflicted
+++ resolved
@@ -7,11 +7,7 @@
 "Project-Id-Version: Cura 5.0\n"
 "Report-Msgid-Bugs-To: plugins@ultimaker.com\n"
 "POT-Creation-Date: 2022-04-13 10:49+0000\n"
-<<<<<<< HEAD
-"PO-Revision-Date: 2022-01-04 05:45+0100\n"
-=======
 "PO-Revision-Date: 2022-05-02 12:04+0200\n"
->>>>>>> b129f356
 "Last-Translator: Cláudio Sampaio <patola@gmail.com>\n"
 "Language-Team: Cláudio Sampaio <patola@gmail.com>\n"
 "Language: pt_BR\n"
@@ -472,11 +468,7 @@
 #: fdmprinter.def.json
 msgctxt "machine_head_with_fans_polygon description"
 msgid "The shape of the print head. These are coordinates relative to the position of the print head, which is usually the position of its first extruder. The dimensions left and in front of the print head must be negative coordinates."
-<<<<<<< HEAD
-msgstr ""
-=======
 msgstr "A forma da cabeça de impressão. Essas são coordenadas relativas à posição da cabeça de impressão, que é geralmente a posição do seu primeiro extrusor. As dimensões à esquerda e na frente da cabeça devem ser coordenadas negativas."
->>>>>>> b129f356
 
 #: fdmprinter.def.json
 msgctxt "gantry_height label"
@@ -751,20 +743,12 @@
 #: fdmprinter.def.json
 msgctxt "machine_scale_fan_speed_zero_to_one label"
 msgid "Scale Fan Speed To 0-1"
-<<<<<<< HEAD
-msgstr ""
-=======
 msgstr "Velocidade de Escala da Ventoinha A 0-1"
->>>>>>> b129f356
 
 #: fdmprinter.def.json
 msgctxt "machine_scale_fan_speed_zero_to_one description"
 msgid "Scale the fan speed to be between 0 and 1 instead of between 0 and 256."
-<<<<<<< HEAD
-msgstr ""
-=======
 msgstr "Usa a escala da velocidade da ventoinha como um número entre 0 e 1 ao invés de 0 a 256."
->>>>>>> b129f356
 
 #: fdmprinter.def.json
 msgctxt "resolution label"
@@ -989,92 +973,52 @@
 #: fdmprinter.def.json
 msgctxt "wall_transition_length label"
 msgid "Wall Transition Length"
-<<<<<<< HEAD
-msgstr ""
-=======
 msgstr "Comprimento de Transição de Parede"
->>>>>>> b129f356
 
 #: fdmprinter.def.json
 msgctxt "wall_transition_length description"
 msgid "When transitioning between different numbers of walls as the part becomes thinner, a certain amount of space is allotted to split or join the wall lines."
-<<<<<<< HEAD
-msgstr ""
-=======
 msgstr "Ao transicionar entre diferentes números de paredes à medida que a peça fica mais fina, uma certa quantidade de espaço é alocada para partir ou juntar os filetes de parede."
->>>>>>> b129f356
 
 #: fdmprinter.def.json
 msgctxt "wall_distribution_count label"
 msgid "Wall Distribution Count"
-<<<<<<< HEAD
-msgstr ""
-=======
 msgstr "Contagem de Distribuição de Parede"
->>>>>>> b129f356
 
 #: fdmprinter.def.json
 msgctxt "wall_distribution_count description"
 msgid "The number of walls, counted from the center, over which the variation needs to be spread. Lower values mean that the outer walls don't change in width."
-<<<<<<< HEAD
-msgstr ""
-=======
 msgstr "O número de paredes, contadas a partir do centro, sobre as quais a variação será distribuída. Valores menores significam que as paredes mais externas não mudam de comprimento."
->>>>>>> b129f356
 
 #: fdmprinter.def.json
 msgctxt "wall_transition_angle label"
 msgid "Wall Transitioning Threshold Angle"
-<<<<<<< HEAD
-msgstr ""
-=======
 msgstr "Ângulo-Limite de Transição de Parede"
->>>>>>> b129f356
 
 #: fdmprinter.def.json
 msgctxt "wall_transition_angle description"
 msgid "When to create transitions between even and odd numbers of walls. A wedge shape with an angle greater than this setting will not have transitions and no walls will be printed in the center to fill the remaining space. Reducing this setting reduces the number and length of these center walls, but may leave gaps or overextrude."
-<<<<<<< HEAD
-msgstr ""
-=======
 msgstr "Quanto criar transições entre números de paredes pares e ímpares. A forma de cunha em ângulo maior que este ajuste não terá transições e nenhuma parede será impressa no centro para preencher o espaço remanescente. Reduzir este ajuste faz reduzir o número e comprimento das paredes centrais, mas pode deixar vãos ou sobre-extrudar."
->>>>>>> b129f356
 
 #: fdmprinter.def.json
 msgctxt "wall_transition_filter_distance label"
 msgid "Wall Transitioning Filter Distance"
-<<<<<<< HEAD
-msgstr ""
-=======
 msgstr "Distância de Filtro da Transição de Parede"
->>>>>>> b129f356
 
 #: fdmprinter.def.json
 msgctxt "wall_transition_filter_distance description"
 msgid "If it would be transitioning back and forth between different numbers of walls in quick succession, don't transition at all. Remove transitions if they are closer together than this distance."
-<<<<<<< HEAD
-msgstr ""
-=======
 msgstr "Se for detectado que a cabeça de impressão estaria alternando em rápida sucessão entre números diferentes de parede, não fazer tal alternação. Remove transições se elas estiverem próximas até essa distância."
->>>>>>> b129f356
 
 #: fdmprinter.def.json
 msgctxt "wall_transition_filter_deviation label"
 msgid "Wall Transitioning Filter Margin"
-<<<<<<< HEAD
-msgstr ""
-=======
 msgstr "Margem de Filtro de Transição de Parede"
->>>>>>> b129f356
 
 #: fdmprinter.def.json
 msgctxt "wall_transition_filter_deviation description"
 msgid "Prevent transitioning back and forth between one extra wall and one less. This margin extends the range of line widths which follow to [Minimum Wall Line Width - Margin, 2 * Minimum Wall Line Width + Margin]. Increasing this margin reduces the number of transitions, which reduces the number of extrusion starts/stops and travel time. However, large line width variation can lead to under- or overextrusion problems."
-<<<<<<< HEAD
-msgstr ""
-=======
 msgstr "Impede de alternar entre uma parede a mais e uma a menos. Esta margem estende o alcance dos comprimentos de file a seguir para [Largura Mínima de Filete de Parede - Margem, 2 * Largura Mínima de Filete de Parede + Margem]. Aumentar esta margem reduz o número de transições, que por sua vez reduz o número de paradas e inícios de extrusão e tempo de percurso. No entanto, variação de largura de filete pode levar a problemas de subextrusão ou sobre-extrusão."
->>>>>>> b129f356
 
 #: fdmprinter.def.json
 msgctxt "wall_0_wipe_dist label"
@@ -1109,28 +1053,11 @@
 #: fdmprinter.def.json
 msgctxt "inset_direction label"
 msgid "Wall Ordering"
-<<<<<<< HEAD
-msgstr ""
-=======
 msgstr "Ordem de Parede"
->>>>>>> b129f356
 
 #: fdmprinter.def.json
 msgctxt "inset_direction description"
 msgid "Determines the order in which walls are printed. Printing outer walls earlier helps with dimensional accuracy, as faults from inner walls cannot propagate to the outside. However printing them later allows them to stack better when overhangs are printed."
-<<<<<<< HEAD
-msgstr ""
-
-#: fdmprinter.def.json
-msgctxt "inset_direction option inside_out"
-msgid "Inside To Outside"
-msgstr ""
-
-#: fdmprinter.def.json
-msgctxt "inset_direction option outside_in"
-msgid "Outside To Inside"
-msgstr ""
-=======
 msgstr "Determina em que ordem as paredes são impressas. Imprimir parede mais externas antes ajuda com acurácia dimensional, já que falhas das paredes mais internas não se propagam para o exterior. No entanto imprimi-las depois permite melhor empilhamento quando seções pendentes são impressas."
 
 #: fdmprinter.def.json
@@ -1142,7 +1069,6 @@
 msgctxt "inset_direction option outside_in"
 msgid "Outside To Inside"
 msgstr "De Fora Pra Dentro"
->>>>>>> b129f356
 
 #: fdmprinter.def.json
 msgctxt "alternate_extra_perimeter label"
@@ -1157,53 +1083,52 @@
 #: fdmprinter.def.json
 msgctxt "min_wall_line_width label"
 msgid "Minimum Wall Line Width"
-<<<<<<< HEAD
-msgstr ""
+msgstr "Largura Mínina de Filete de Parede"
 
 #: fdmprinter.def.json
 msgctxt "min_wall_line_width description"
 msgid "For thin structures around once or twice the nozzle size, the line widths need to be altered to adhere to the thickness of the model. This setting controls the minimum line width allowed for the walls. The minimum line widths inherently also determine the maximum line widths, since we transition from N to N+1 walls at some geometry thickness where the N walls are wide and the N+1 walls are narrow. The widest possible wall line is twice the Minimum Wall Line Width."
-msgstr ""
+msgstr "Para estruturas finas por volta de uma ou duas vezes o tamanho do bico, as larguras de linhas precisam ser alteradas para aderir à grossura do modelo. Este ajuste controla a largura mínima de filete permite para as paredes. As larguras mínimas de filete inerentemente também determinam as larguras máximas, já que transicionamos de N pra N+1 parede na grossura de geometria onde paredes N são largas e as paredes N+1 são estreitas. A  maior largura possível de parede é duas vezes a Largura Mínima de Filete de Parede."
 
 #: fdmprinter.def.json
 msgctxt "min_even_wall_line_width label"
 msgid "Minimum Even Wall Line Width"
-msgstr ""
+msgstr "Largura Mínima de Filete de Parede Par"
 
 #: fdmprinter.def.json
 msgctxt "min_even_wall_line_width description"
 msgid "The minimum line width for normal polygonal walls. This setting determines at which model thickness we switch from printing a single thin wall line, to printing two wall lines. A higher Minimum Even Wall Line Width leads to a higher maximum odd wall line width. The maximum even wall line width is calculated as Outer Wall Line Width + 0.5 * Minimum Odd Wall Line Width."
-msgstr ""
+msgstr "A mínima largura de filete para paredes poligonais normais. Este ajuste determina em que espessura do modelo nós alternamos da impressão de um file de parede fina único para a impressão de dois filetes de parede. Uma Largura Mínima de Filete de Parede Par mais alta leva a uma largura máxima de filete de parede ímpar também mais alta. A largura máxima de filete de parede par é calculada como a Largura de Filete da Parede Externa + 0.5 * Largura Mínima de Filete de Parede Ímpar."
 
 #: fdmprinter.def.json
 msgctxt "wall_split_middle_threshold label"
 msgid "Split Middle Line Threshold"
-msgstr ""
+msgstr "Limite de Filete Central Dividido"
 
 #: fdmprinter.def.json
 msgctxt "wall_split_middle_threshold description"
 msgid "The smallest line width, as a factor of the normal line width, above which the middle line (if there is one) will be split into two. Reduce this setting to use more, thinner lines. Increase to use fewer, wider lines. Note that this applies -as if- the entire shape should be filled with wall, so the middle here refers to the middle of the object between two outer edges of the shape, even if there actually is fill or (other) skin in the print instead of wall."
-msgstr ""
+msgstr "A largura de filete mínima, como fator da largura de filete normal, acima da qual o filete central (se houver algum) será dividido em dois. Reduza este ajuste para usar mais e maiores filetes. Aumente para usar menos e menores filetes. Note que isto se aplica -como se- a forma inteira devesse ser preenchida com parede, dado que o centro aqui se refere ao meio do objeto entre duas arestas externas da forma, mesmo se houver preenchimento ou (outros) contornos na impressão ao invés de paredes."
 
 #: fdmprinter.def.json
 msgctxt "min_odd_wall_line_width label"
 msgid "Minimum Odd Wall Line Width"
-msgstr ""
+msgstr "Largura Mínima de Filete de Parede Ímpar"
 
 #: fdmprinter.def.json
 msgctxt "min_odd_wall_line_width description"
 msgid "The minimum line width for middle line gap filler polyline walls. This setting determines at which model thickness we switch from printing two wall lines, to printing two outer walls and a single central wall in the middle. A higher Minimum Odd Wall Line Width leads to a higher maximum even wall line width. The maximum odd wall line width is calculated as 2 * Minimum Even Wall Line Width,"
-msgstr ""
+msgstr "A largura mínima de filete para as paredes multifiletes de preenchimento de vão de filete central. Este ajuste determina em que espessura de modelo nós alternamos de imprimir dois filetes de parede para imprimir duas paredes externas e uma parede central no centro. Uma Largura Mínima de Filete de Parede Ímpar leva a uma largura máxima de filete de parede par mais alta. A largura máxima de filete de parede par é calculada como 2 * Largura Mínima de Filete de Parede Par."
 
 #: fdmprinter.def.json
 msgctxt "wall_add_middle_threshold label"
 msgid "Add Middle Line Threshold"
-msgstr ""
+msgstr "Adicionar Limite de Filete Central"
 
 #: fdmprinter.def.json
 msgctxt "wall_add_middle_threshold description"
 msgid "The smallest line width, as a factor of the normal line width, above which a middle line (if there wasn't one already) will be added. Reduce this setting to use more, thinner lines. Increase to use fewer, wider lines. Note that this applies -as if- the entire shape should be filled with wall, so the middle here refers to the middle of the object between two outer edges of the shape, even if there actually is fill or (other) skin in the print instead of wall."
-msgstr ""
+msgstr "A largura de filete mínima, como fator da largura de filete normal, acima da qual um filete central (se já não houver algum) será adicionado. Reduza este ajuste para usar mais e e mais finos filetes. Aumente para usar menos, mais largos filetes. Note que isto se aplica -como se- a forma inteira devesse ser preenchida com paredes, portanto o centro aqui se refere ao meio do objeto entre duas arestas externas da forma, mesmo se houver preenchimento ou contornos na impressão ao invés de paredes."
 
 #: fdmprinter.def.json
 msgctxt "fill_outline_gaps label"
@@ -1218,83 +1143,6 @@
 #: fdmprinter.def.json
 msgctxt "min_feature_size label"
 msgid "Minimum Feature Size"
-msgstr ""
-
-#: fdmprinter.def.json
-msgctxt "min_feature_size description"
-msgid "Minimum thickness of thin features. Model features that are thinner than this value will not be printed, while features thicker than the Minimum Feature Size will be widened to the Minimum Wall Line Width."
-msgstr ""
-
-#: fdmprinter.def.json
-msgctxt "min_bead_width label"
-msgid "Minimum Thin Wall Line Width"
-msgstr ""
-
-#: fdmprinter.def.json
-msgctxt "min_bead_width description"
-msgid "Width of the wall that will replace thin features (according to the Minimum Feature Size) of the model. If the Minimum Wall Line Width is thinner than the thickness of the feature, the wall will become as thick as the feature itself."
-msgstr ""
-=======
-msgstr "Largura Mínina de Filete de Parede"
-
-#: fdmprinter.def.json
-msgctxt "min_wall_line_width description"
-msgid "For thin structures around once or twice the nozzle size, the line widths need to be altered to adhere to the thickness of the model. This setting controls the minimum line width allowed for the walls. The minimum line widths inherently also determine the maximum line widths, since we transition from N to N+1 walls at some geometry thickness where the N walls are wide and the N+1 walls are narrow. The widest possible wall line is twice the Minimum Wall Line Width."
-msgstr "Para estruturas finas por volta de uma ou duas vezes o tamanho do bico, as larguras de linhas precisam ser alteradas para aderir à grossura do modelo. Este ajuste controla a largura mínima de filete permite para as paredes. As larguras mínimas de filete inerentemente também determinam as larguras máximas, já que transicionamos de N pra N+1 parede na grossura de geometria onde paredes N são largas e as paredes N+1 são estreitas. A  maior largura possível de parede é duas vezes a Largura Mínima de Filete de Parede."
-
-#: fdmprinter.def.json
-msgctxt "min_even_wall_line_width label"
-msgid "Minimum Even Wall Line Width"
-msgstr "Largura Mínima de Filete de Parede Par"
-
-#: fdmprinter.def.json
-msgctxt "min_even_wall_line_width description"
-msgid "The minimum line width for normal polygonal walls. This setting determines at which model thickness we switch from printing a single thin wall line, to printing two wall lines. A higher Minimum Even Wall Line Width leads to a higher maximum odd wall line width. The maximum even wall line width is calculated as Outer Wall Line Width + 0.5 * Minimum Odd Wall Line Width."
-msgstr "A mínima largura de filete para paredes poligonais normais. Este ajuste determina em que espessura do modelo nós alternamos da impressão de um file de parede fina único para a impressão de dois filetes de parede. Uma Largura Mínima de Filete de Parede Par mais alta leva a uma largura máxima de filete de parede ímpar também mais alta. A largura máxima de filete de parede par é calculada como a Largura de Filete da Parede Externa + 0.5 * Largura Mínima de Filete de Parede Ímpar."
-
-#: fdmprinter.def.json
-msgctxt "wall_split_middle_threshold label"
-msgid "Split Middle Line Threshold"
-msgstr "Limite de Filete Central Dividido"
-
-#: fdmprinter.def.json
-msgctxt "wall_split_middle_threshold description"
-msgid "The smallest line width, as a factor of the normal line width, above which the middle line (if there is one) will be split into two. Reduce this setting to use more, thinner lines. Increase to use fewer, wider lines. Note that this applies -as if- the entire shape should be filled with wall, so the middle here refers to the middle of the object between two outer edges of the shape, even if there actually is fill or (other) skin in the print instead of wall."
-msgstr "A largura de filete mínima, como fator da largura de filete normal, acima da qual o filete central (se houver algum) será dividido em dois. Reduza este ajuste para usar mais e maiores filetes. Aumente para usar menos e menores filetes. Note que isto se aplica -como se- a forma inteira devesse ser preenchida com parede, dado que o centro aqui se refere ao meio do objeto entre duas arestas externas da forma, mesmo se houver preenchimento ou (outros) contornos na impressão ao invés de paredes."
-
-#: fdmprinter.def.json
-msgctxt "min_odd_wall_line_width label"
-msgid "Minimum Odd Wall Line Width"
-msgstr "Largura Mínima de Filete de Parede Ímpar"
-
-#: fdmprinter.def.json
-msgctxt "min_odd_wall_line_width description"
-msgid "The minimum line width for middle line gap filler polyline walls. This setting determines at which model thickness we switch from printing two wall lines, to printing two outer walls and a single central wall in the middle. A higher Minimum Odd Wall Line Width leads to a higher maximum even wall line width. The maximum odd wall line width is calculated as 2 * Minimum Even Wall Line Width,"
-msgstr "A largura mínima de filete para as paredes multifiletes de preenchimento de vão de filete central. Este ajuste determina em que espessura de modelo nós alternamos de imprimir dois filetes de parede para imprimir duas paredes externas e uma parede central no centro. Uma Largura Mínima de Filete de Parede Ímpar leva a uma largura máxima de filete de parede par mais alta. A largura máxima de filete de parede par é calculada como 2 * Largura Mínima de Filete de Parede Par."
-
-#: fdmprinter.def.json
-msgctxt "wall_add_middle_threshold label"
-msgid "Add Middle Line Threshold"
-msgstr "Adicionar Limite de Filete Central"
-
-#: fdmprinter.def.json
-msgctxt "wall_add_middle_threshold description"
-msgid "The smallest line width, as a factor of the normal line width, above which a middle line (if there wasn't one already) will be added. Reduce this setting to use more, thinner lines. Increase to use fewer, wider lines. Note that this applies -as if- the entire shape should be filled with wall, so the middle here refers to the middle of the object between two outer edges of the shape, even if there actually is fill or (other) skin in the print instead of wall."
-msgstr "A largura de filete mínima, como fator da largura de filete normal, acima da qual um filete central (se já não houver algum) será adicionado. Reduza este ajuste para usar mais e e mais finos filetes. Aumente para usar menos, mais largos filetes. Note que isto se aplica -como se- a forma inteira devesse ser preenchida com paredes, portanto o centro aqui se refere ao meio do objeto entre duas arestas externas da forma, mesmo se houver preenchimento ou contornos na impressão ao invés de paredes."
-
-#: fdmprinter.def.json
-msgctxt "fill_outline_gaps label"
-msgid "Print Thin Walls"
-msgstr "Imprimir Paredes Finas"
-
-#: fdmprinter.def.json
-msgctxt "fill_outline_gaps description"
-msgid "Print pieces of the model which are horizontally thinner than the nozzle size."
-msgstr "Imprime partes do modelo que são horizontalmente mais finas que o tamanho do bico."
-
-#: fdmprinter.def.json
-msgctxt "min_feature_size label"
-msgid "Minimum Feature Size"
 msgstr "Mínimo Tamanho de Detalhe"
 
 #: fdmprinter.def.json
@@ -1311,7 +1159,6 @@
 msgctxt "min_bead_width description"
 msgid "Width of the wall that will replace thin features (according to the Minimum Feature Size) of the model. If the Minimum Wall Line Width is thinner than the thickness of the feature, the wall will become as thick as the feature itself."
 msgstr "Largura da parede que substituirá detalhes finos (de acordo com o Tamanho Mínimo de Detalhe) do modelo. Se a Largura Mínima de Filete de Parede for mais fina que a espessura do detalhe, a parede se tornará tão espessa quanto o próprio detalhe."
->>>>>>> b129f356
 
 #: fdmprinter.def.json
 msgctxt "xy_offset label"
@@ -2415,38 +2262,22 @@
 #: fdmprinter.def.json
 msgctxt "material_shrinkage_percentage_xy label"
 msgid "Horizontal Scaling Factor Shrinkage Compensation"
-<<<<<<< HEAD
-msgstr ""
-=======
 msgstr "Compensação de Fator de Encolhimento Horizontal"
->>>>>>> b129f356
 
 #: fdmprinter.def.json
 msgctxt "material_shrinkage_percentage_xy description"
 msgid "To compensate for the shrinkage of the material as it cools down, the model will be scaled with this factor in the XY-direction (horizontally)."
-<<<<<<< HEAD
-msgstr ""
-=======
 msgstr "Para compensar pelo encolhimento do material enquanto ele esfria, o modelo será ampliado por este fator na direção XY (horizontalmente)."
->>>>>>> b129f356
 
 #: fdmprinter.def.json
 msgctxt "material_shrinkage_percentage_z label"
 msgid "Vertical Scaling Factor Shrinkage Compensation"
-<<<<<<< HEAD
-msgstr ""
-=======
 msgstr "Compensação de Fator de Encolhimento Vertical"
->>>>>>> b129f356
 
 #: fdmprinter.def.json
 msgctxt "material_shrinkage_percentage_z description"
 msgid "To compensate for the shrinkage of the material as it cools down, the model will be scaled with this factor in the Z-direction (vertically)."
-<<<<<<< HEAD
-msgstr ""
-=======
 msgstr "Para compensar pelo encolhimento do material enquanto esfria, o modelo será ampliado por este fator na direção Z (verticalmente)."
->>>>>>> b129f356
 
 #: fdmprinter.def.json
 msgctxt "material_crystallinity label"
@@ -2961,20 +2792,12 @@
 #: fdmprinter.def.json
 msgctxt "speed_equalize_flow_width_factor label"
 msgid "Flow Equalization Ratio"
-<<<<<<< HEAD
-msgstr ""
-=======
 msgstr "Raio de Equalização de Fluxo"
->>>>>>> b129f356
 
 #: fdmprinter.def.json
 msgctxt "speed_equalize_flow_width_factor description"
 msgid "Extrusion width based correction factor on the speed. At 0% the movement speed is kept constant at the Print Speed. At 100% the movement speed is adjusted so that the flow (in mm³/s) is kept constant, i.e. lines half the normal Line Width are printed twice as fast and lines twice as wide are printed half as fast. A value larger than 100% can help to compensate for the higher pressure required to extrude wide lines."
-<<<<<<< HEAD
-msgstr ""
-=======
 msgstr "Fator de correção de largura de extrusão baseada na velocidade. Em 0%, a velocidade de movimento é mantida constante na Velocidade de Impressão. Em 100%, a velocidade de movimento é ajustada de forma que o fluxo (em mm³/s) seja mantido constante, isto é, filetes de metade da Largura de Filete normal são impressos duas vezes mais rápido e filetes duas vezes mais espessos são impressos na metade da velocidade. Um valor mais alto que 100% pode ajudar a compensar pela maior pressão necessária para extrudar filetes espessos."
->>>>>>> b129f356
 
 #: fdmprinter.def.json
 msgctxt "acceleration_enabled label"
@@ -4714,74 +4537,42 @@
 #: fdmprinter.def.json
 msgctxt "skirt_brim_extruder_nr label"
 msgid "Skirt/Brim Extruder"
-<<<<<<< HEAD
-msgstr ""
-=======
 msgstr "Extrusor do Skirt/Brim"
->>>>>>> b129f356
 
 #: fdmprinter.def.json
 msgctxt "skirt_brim_extruder_nr description"
 msgid "The extruder train to use for printing the skirt or brim. This is used in multi-extrusion."
-<<<<<<< HEAD
-msgstr ""
-=======
 msgstr "O carro extrusor a ser usado para imprimir o skirt ou brim. Isto é usado em multi-extrusão."
->>>>>>> b129f356
 
 #: fdmprinter.def.json
 msgctxt "raft_base_extruder_nr label"
 msgid "Raft Base Extruder"
-<<<<<<< HEAD
-msgstr ""
-=======
 msgstr "Extrusor da Base do Raft"
->>>>>>> b129f356
 
 #: fdmprinter.def.json
 msgctxt "raft_base_extruder_nr description"
 msgid "The extruder train to use for printing the first layer of the raft. This is used in multi-extrusion."
-<<<<<<< HEAD
-msgstr ""
-=======
 msgstr "O carro extrusor a ser usado para imprimir a primeira camada do Raft. Isto é usado em multi-extrusão."
->>>>>>> b129f356
 
 #: fdmprinter.def.json
 msgctxt "raft_interface_extruder_nr label"
 msgid "Raft Middle Extruder"
-<<<<<<< HEAD
-msgstr ""
-=======
 msgstr "Extrusor do Meio do Raft"
->>>>>>> b129f356
 
 #: fdmprinter.def.json
 msgctxt "raft_interface_extruder_nr description"
 msgid "The extruder train to use for printing the middle layer of the raft. This is used in multi-extrusion."
-<<<<<<< HEAD
-msgstr ""
-=======
 msgstr "O carro extrusor a ser usado para imprimir a camada central do raft. Isto é usado em multi-extrusão."
->>>>>>> b129f356
 
 #: fdmprinter.def.json
 msgctxt "raft_surface_extruder_nr label"
 msgid "Raft Top Extruder"
-<<<<<<< HEAD
-msgstr ""
-=======
 msgstr "Extrusor do Topo do Raft"
->>>>>>> b129f356
 
 #: fdmprinter.def.json
 msgctxt "raft_surface_extruder_nr description"
 msgid "The extruder train to use for printing the top layer(s) of the raft. This is used in multi-extrusion."
-<<<<<<< HEAD
-msgstr ""
-=======
 msgstr "O carro extrusor a ser usado para imprimir a(s) camada(s) central(is) do raft. Isto é usado em multi-extrusão."
->>>>>>> b129f356
 
 #: fdmprinter.def.json
 msgctxt "skirt_line_count label"
@@ -4950,20 +4741,12 @@
 #: fdmprinter.def.json
 msgctxt "raft_interface_layers label"
 msgid "Raft Middle Layers"
-<<<<<<< HEAD
-msgstr ""
-=======
 msgstr "Camadas Centrais do Raft"
->>>>>>> b129f356
 
 #: fdmprinter.def.json
 msgctxt "raft_interface_layers description"
 msgid "The number of layers between the base and the surface of the raft. These comprise the main thickness of the raft. Increasing this creates a thicker, sturdier raft."
-<<<<<<< HEAD
-msgstr ""
-=======
 msgstr "O número de camadas entre a base e a superfície do raft. Isso corresponde à espessura principal do raft. Aumentar este valor cria um raft mais espesso e resistente."
->>>>>>> b129f356
 
 #: fdmprinter.def.json
 msgctxt "raft_interface_thickness label"
@@ -5468,20 +5251,12 @@
 #: fdmprinter.def.json
 msgctxt "meshfix_maximum_extrusion_area_deviation label"
 msgid "Maximum Extrusion Area Deviation"
-<<<<<<< HEAD
-msgstr ""
-=======
 msgstr "Desvio Máximo de Área de Extrusão"
->>>>>>> b129f356
 
 #: fdmprinter.def.json
 msgctxt "meshfix_maximum_extrusion_area_deviation description"
 msgid "The maximum extrusion area deviation allowed when removing intermediate points from a straight line. An intermediate point may serve as width-changing point in a long straight line. Therefore, if it is removed, it will cause the line to have a uniform width and, as a result, lose (or gain) a bit of extrusion area. If you increase this you may notice slight under- (or over-) extrusion in between straight parallel walls, as more intermediate width-changing points will be allowed to be removed. Your print will be less accurate, but the g-code will be smaller."
-<<<<<<< HEAD
-msgstr ""
-=======
 msgstr "O desvio máximo da área de extrusão permitido ao remover pontos intermediários de uma linha reta. Um ponto intermediário pode servir como ponto de mudança de largura em uma longa linha reta. Portanto, se ele for removido, fará com que a linha tenha uma largura uniforme e, como resultado, perderá (ou ganhará) um pouco de área de extrusão. Se você aumentar o valor, você poderá perceber uma sutil sobre-extrusão ou sub-extrusão no meio de paredes retas paralelas, já que mais pontos intermediários com espessura variante poderão ser removidos. Sua impressão será menos acurada, mas o G-Code será menor."
->>>>>>> b129f356
 
 #: fdmprinter.def.json
 msgctxt "blackmagic label"
@@ -6780,56 +6555,32 @@
 #: fdmprinter.def.json
 msgctxt "material_alternate_walls label"
 msgid "Alternate Wall Directions"
-<<<<<<< HEAD
-msgstr ""
-=======
 msgstr "Alternar Direções de Parede"
->>>>>>> b129f356
 
 #: fdmprinter.def.json
 msgctxt "material_alternate_walls description"
 msgid "Alternate wall directions every other layer and inset. Useful for materials that can build up stress, like for metal printing."
-<<<<<<< HEAD
-msgstr ""
-=======
 msgstr "Alterna direções de parede a cada camada e reentrância. Útil para materiais que podem acumular stress, como em impressão com metal."
->>>>>>> b129f356
 
 #: fdmprinter.def.json
 msgctxt "raft_remove_inside_corners label"
 msgid "Remove Raft Inside Corners"
-<<<<<<< HEAD
-msgstr ""
-=======
 msgstr "Remover Cantos Internos de Raft"
->>>>>>> b129f356
 
 #: fdmprinter.def.json
 msgctxt "raft_remove_inside_corners description"
 msgid "Remove inside corners from the raft, causing the raft to become convex."
-<<<<<<< HEAD
-msgstr ""
-=======
 msgstr "Remove os cantos internos do raft, fazendo com que ele se torne convexo."
->>>>>>> b129f356
 
 #: fdmprinter.def.json
 msgctxt "raft_base_wall_count label"
 msgid "Raft Base Wall Count"
-<<<<<<< HEAD
-msgstr ""
-=======
 msgstr "Contagem de Paredes da Base do Raft"
->>>>>>> b129f356
 
 #: fdmprinter.def.json
 msgctxt "raft_base_wall_count description"
 msgid "The number of contours to print around the linear pattern in the base layer of the raft."
-<<<<<<< HEAD
-msgstr ""
-=======
 msgstr "O número de contornos a serem impressos em volta do padrão linear na camada base do raft."
->>>>>>> b129f356
 
 #: fdmprinter.def.json
 msgctxt "command_line_settings label"
