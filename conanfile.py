--- conflicted
+++ resolved
@@ -318,20 +318,6 @@
             raise ConanInvalidConfiguration("Only versions 5+ are support")
 
     def requirements(self):
-<<<<<<< HEAD
-        self.requires("boost/1.82.0")
-        self.requires("fmt/9.0.0")
-        self.requires("curaengine_grpc_definitions/0.1.0")
-        self.requires("zlib/1.2.13")
-        self.requires("pyarcus/5.3.0")
-        self.requires("dulcificum/0.1.0-beta.1")
-        self.requires("curaengine/(latest)@ultimaker/testing")
-        self.requires("pysavitar/5.3.0")
-        self.requires("pynest2d/5.3.0")
-        self.requires("curaengine_plugin_gradual_flow/0.1.0")
-        self.requires("uranium/(latest)@ultimaker/cura_11137")  # FIXME: Use `testing` once the branch is merged
-        self.requires("cura_binary_data/(latest)@ultimaker/testing")
-=======
         for req in self.conan_data["requirements"]:
             if self.options.internal and "fdm_materials" in req:
                 continue
@@ -341,7 +327,6 @@
                 if "fdm_materials" in req:
                     continue
                 self.requires(req)
->>>>>>> 7a4d2645
         self.requires("cpython/3.10.4@ultimaker/stable")
         self.requires("openssl/3.2.0")
         self.requires("boost/1.82.0")
