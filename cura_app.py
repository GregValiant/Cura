#!/usr/bin/env python3

# Copyright (c) 2019 Ultimaker B.V.
# Cura is released under the terms of the LGPLv3 or higher.

import argparse
import faulthandler
import os
import sys

# Workaround for a race condition on certain systems where there
# is a race condition between Arcus and PyQt. Importing Arcus
# first seems to prevent Sip from going into a state where it
# tries to create PyQt objects on a non-main thread.
import Arcus  # @UnusedImport
import Savitar  # @UnusedImport

from UM.Platform import Platform
from cura import ApplicationMetadata
from cura.ApplicationMetadata import CuraAppName
from cura.CrashHandler import CrashHandler

try:
    import sentry_sdk
    with_sentry_sdk = True
except ImportError:
    with_sentry_sdk = False

parser = argparse.ArgumentParser(prog = "cura",
                                 add_help = False)
parser.add_argument("--debug",
                    action="store_true",
                    default = False,
                    help = "Turn on the debug mode by setting this option."
                    )

known_args = vars(parser.parse_known_args()[0])

if with_sentry_sdk:
    sentry_env = "unknown"  # Start off with a "IDK"
    if hasattr(sys, "frozen"):
        sentry_env = "production"  # A frozen build has the posibility to be a "real" distribution.

    if ApplicationMetadata.CuraVersion == "master":
        sentry_env = "development"  # Master is always a development version.
    elif ApplicationMetadata.CuraVersion in ["beta", "BETA"]:
        sentry_env = "beta"
    try:
        if ApplicationMetadata.CuraVersion.split(".")[2] == "99":
            sentry_env = "nightly"
    except IndexError:
        pass

    sentry_sdk.init("https://5034bf0054fb4b889f82896326e79b13@sentry.io/1821564",
                    before_send = CrashHandler.sentryBeforeSend,
                    environment = sentry_env,
                    release = "cura%s" % ApplicationMetadata.CuraVersion,
                    default_integrations = False,
                    max_breadcrumbs = 300,
                    server_name = "cura")

if not known_args["debug"]:
    def get_cura_dir_path():
        if Platform.isWindows():
            appdata_path = os.getenv("APPDATA")
            if not appdata_path: #Defensive against the environment variable missing (should never happen).
                appdata_path = "."
            return os.path.join(appdata_path, CuraAppName)
        elif Platform.isLinux():
            return os.path.expanduser("~/.local/share/" + CuraAppName)
        elif Platform.isOSX():
            return os.path.expanduser("~/Library/Logs/" + CuraAppName)

    # Do not redirect stdout and stderr to files if we are running CLI.
    if hasattr(sys, "frozen") and "cli" not in os.path.basename(sys.argv[0]).lower():
        dirpath = get_cura_dir_path()
        os.makedirs(dirpath, exist_ok = True)
        sys.stdout = open(os.path.join(dirpath, "stdout.log"), "w", encoding = "utf-8")
        sys.stderr = open(os.path.join(dirpath, "stderr.log"), "w", encoding = "utf-8")


# WORKAROUND: GITHUB-88 GITHUB-385 GITHUB-612
if Platform.isLinux(): # Needed for platform.linux_distribution, which is not available on Windows and OSX
    # For Ubuntu: https://bugs.launchpad.net/ubuntu/+source/python-qt4/+bug/941826
    # The workaround is only needed on Ubuntu+NVidia drivers. Other drivers are not affected, but fine with this fix.
    try:
        import ctypes
        from ctypes.util import find_library
        libGL = find_library("GL")
        ctypes.CDLL(libGL, ctypes.RTLD_GLOBAL)
    except:
        # GLES-only systems (e.g. ARM Mali) do not have libGL, ignore error
        pass

# When frozen, i.e. installer version, don't let PYTHONPATH mess up the search path for DLLs.
if Platform.isWindows() and hasattr(sys, "frozen"):
    try:
        del os.environ["PYTHONPATH"]
    except KeyError:
        pass

# GITHUB issue #6194: https://github.com/Ultimaker/Cura/issues/6194
# With AppImage 2 on Linux, the current working directory will be somewhere in /tmp/<rand>/usr, which is owned
# by root. For some reason, QDesktopServices.openUrl() requires to have a usable current working directory,
# otherwise it doesn't work. This is a workaround on Linux that before we call QDesktopServices.openUrl(), we
# switch to a directory where the user has the ownership.
if Platform.isLinux() and hasattr(sys, "frozen"):
    os.chdir(os.path.expanduser("~"))

# WORKAROUND: GITHUB-704 GITHUB-708
# It looks like setuptools creates a .pth file in
# the default /usr/lib which causes the default site-packages
# to be inserted into sys.path before PYTHONPATH.
# This can cause issues such as having libsip loaded from
# the system instead of the one provided with Cura, which causes
# incompatibility issues with libArcus
if "PYTHONPATH" in os.environ.keys():                       # If PYTHONPATH is used
    PYTHONPATH = os.environ["PYTHONPATH"].split(os.pathsep) # Get the value, split it..
    PYTHONPATH.reverse()                                    # and reverse it, because we always insert at 1
    for PATH in PYTHONPATH:                                 # Now beginning with the last PATH
        PATH_real = os.path.realpath(PATH)                  # Making the the path "real"
        if PATH_real in sys.path:                           # This should always work, but keep it to be sure..
            sys.path.remove(PATH_real)
        sys.path.insert(1, PATH_real)                       # Insert it at 1 after os.curdir, which is 0.


def exceptHook(hook_type, value, traceback):
    from cura.CrashHandler import CrashHandler
    from cura.CuraApplication import CuraApplication
    has_started = False
    if CuraApplication.Created:
        has_started = CuraApplication.getInstance().started

    #
    # When the exception hook is triggered, the QApplication may not have been initialized yet. In this case, we don't
    # have an QApplication to handle the event loop, which is required by the Crash Dialog.
    # The flag "CuraApplication.Created" is set to True when CuraApplication finishes its constructor call.
    #
    # Before the "started" flag is set to True, the Qt event loop has not started yet. The event loop is a blocking
    # call to the QApplication.exec_(). In this case, we need to:
    #   1. Remove all scheduled events so no more unnecessary events will be processed, such as loading the main dialog,
    #      loading the machine, etc.
    #   2. Start the Qt event loop with exec_() and show the Crash Dialog.
    #
    # If the application has finished its initialization and was running fine, and then something causes a crash,
    # we run the old routine to show the Crash Dialog.
    #
    from PyQt5.Qt import QApplication
    if CuraApplication.Created:
        _crash_handler = CrashHandler(hook_type, value, traceback, has_started)
        if CuraApplication.splash is not None:
            CuraApplication.splash.close()
        if not has_started:
            CuraApplication.getInstance().removePostedEvents(None)
            _crash_handler.early_crash_dialog.show()
            sys.exit(CuraApplication.getInstance().exec_())
        else:
            _crash_handler.show()
    else:
        application = QApplication(sys.argv)
        application.removePostedEvents(None)
        _crash_handler = CrashHandler(hook_type, value, traceback, has_started)
        # This means the QtApplication could be created and so the splash screen. Then Cura closes it
        if CuraApplication.splash is not None:
            CuraApplication.splash.close()
        _crash_handler.early_crash_dialog.show()
        sys.exit(application.exec_())


# Set exception hook to use the crash dialog handler
sys.excepthook = exceptHook
# Enable dumping traceback for all threads
if sys.stderr:
    faulthandler.enable(file = sys.stderr, all_threads = True)
elif sys.stdout:
    faulthandler.enable(file = sys.stdout, all_threads = True)

<<<<<<< HEAD
# Workaround for a race condition on certain systems where there
# is a race condition between Arcus and PyQt. Importing Arcus
# first seems to prevent Sip from going into a state where it
# tries to create PyQt objects on a non-main thread.
import Arcus #@UnusedImport
import Savitar #@UnusedImport
=======
>>>>>>> 4db66c71

from cura.CuraApplication import CuraApplication


# WORKAROUND: CURA-6739
# The CTM file loading module in Trimesh requires the OpenCTM library to be dynamically loaded. It uses
# ctypes.util.find_library() to find libopenctm.dylib, but this doesn't seem to look in the ".app" application folder
# on Mac OS X. Adding the search path to environment variables such as DYLD_LIBRARY_PATH and DYLD_FALLBACK_LIBRARY_PATH
# makes it work. The workaround here uses DYLD_FALLBACK_LIBRARY_PATH.
if Platform.isOSX() and getattr(sys, "frozen", False):
    old_env = os.environ.get("DYLD_FALLBACK_LIBRARY_PATH", "")
    # This is where libopenctm.so is in the .app folder.
    search_path = os.path.join(CuraApplication.getInstallPrefix(), "MacOS")
    path_list = old_env.split(":")
    if search_path not in path_list:
        path_list.append(search_path)
    os.environ["DYLD_FALLBACK_LIBRARY_PATH"] = ":".join(path_list)
    import trimesh.exchange.load
    os.environ["DYLD_FALLBACK_LIBRARY_PATH"] = old_env

# WORKAROUND: CURA-6739
# Similar CTM file loading fix for Linux, but NOTE THAT this doesn't work directly with Python 3.5.7. There's a fix
# for ctypes.util.find_library() in Python 3.6 and 3.7. That fix makes sure that find_library() will check
# LD_LIBRARY_PATH. With Python 3.5, that fix needs to be backported to make this workaround work.
if Platform.isLinux() and getattr(sys, "frozen", False):
    old_env = os.environ.get("LD_LIBRARY_PATH", "")
    # This is where libopenctm.so is in the AppImage.
    search_path = os.path.join(CuraApplication.getInstallPrefix(), "bin")
    path_list = old_env.split(":")
    if search_path not in path_list:
        path_list.append(search_path)
    os.environ["LD_LIBRARY_PATH"] = ":".join(path_list)
    import trimesh.exchange.load
    os.environ["LD_LIBRARY_PATH"] = old_env

app = CuraApplication()
app.run()<|MERGE_RESOLUTION|>--- conflicted
+++ resolved
@@ -175,16 +175,6 @@
 elif sys.stdout:
     faulthandler.enable(file = sys.stdout, all_threads = True)
 
-<<<<<<< HEAD
-# Workaround for a race condition on certain systems where there
-# is a race condition between Arcus and PyQt. Importing Arcus
-# first seems to prevent Sip from going into a state where it
-# tries to create PyQt objects on a non-main thread.
-import Arcus #@UnusedImport
-import Savitar #@UnusedImport
-=======
->>>>>>> 4db66c71
-
 from cura.CuraApplication import CuraApplication
 
 
