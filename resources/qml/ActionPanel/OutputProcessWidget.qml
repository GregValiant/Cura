--- conflicted
+++ resolved
@@ -50,10 +50,8 @@
 
                 text: preSlicedData ? catalog.i18nc("@label", "No time estimation available") : PrintInformation.currentPrintTime.getDisplayString(UM.DurationFormat.Long)
                 source: UM.Theme.getIcon("clock")
-<<<<<<< HEAD
                 font: UM.Theme.getFont("large_bold")
-=======
-                font: UM.Theme.getFont("default_bold")
+
                 PrintInformationWidget
                 {
                     id: printInformationPanel
@@ -61,7 +59,6 @@
                     anchors.left: parent.left
                     anchors.leftMargin: parent.contentWidth + UM.Theme.getSize("default_margin").width
                 }
->>>>>>> 979fd507
             }
 
             Cura.IconWithText
