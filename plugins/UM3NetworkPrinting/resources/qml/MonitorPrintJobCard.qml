--- conflicted
+++ resolved
@@ -32,11 +32,7 @@
     ExpandableCard
     {
         enabled: printJob != null
-<<<<<<< HEAD
-        borderColor: printJob && printJob.configurationChanges.length !== 0 ? "#f5a623" : "#CCCCCC" // TODO: Theme!
-=======
         borderColor: printJob && printJob.configurationChanges.length !== 0 ? UM.Theme.getColor("warning") : UM.Theme.getColor("monitor_card_border")
->>>>>>> 776410e5
         headerItem: Row
         {
             height: 48 * screenScaleFactor // TODO: Theme!
@@ -185,14 +181,9 @@
             {
                 id: printerConfiguration
                 anchors.verticalCenter: parent.verticalCenter
-<<<<<<< HEAD
-                buildplate: "Glass"
-                configurations: !base.printJob ? [null, null] : [
-=======
                 buildplate: catalog.i18nc("@label", "Glass")
                 configurations:
                 [
->>>>>>> 776410e5
                     base.printJob.configuration.extruderConfigurations[0],
                     base.printJob.configuration.extruderConfigurations[1]
                 ]
