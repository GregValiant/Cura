// Copyright (c) 2015 Ultimaker B.V.
// Cura is released under the terms of the AGPLv3 or higher.

import QtQuick 2.2
import QtQuick.Controls 1.1
import QtQuick.Layouts 1.1
import QtQuick.Window 2.1
import QtQuick.Controls.Styles 1.1

import UM 1.1 as UM
<<<<<<< HEAD
import Cura 1.0 as Cura
=======
>>>>>>> 3df4d69c
import ".."

Item
{
    id: base

<<<<<<< HEAD
    property string activeManufacturer: "Ultimaker";

    property variant wizard: null;

=======
    SystemPalette {id: palette}
    signal reloadModel(var newModel)

    width: wizardPage.pageWidth
    height: wizardPage.pageHeight
    UM.I18nCatalog { id: catalog; name: "cura"}
>>>>>>> 3df4d69c
    Connections
    {
        target: base.wizard
        onNextClicked: //You can add functions here that get triggered when the final button is clicked in the wizard-element
        {
            saveMachine()
        }
        onBackClicked:
        {
            var old_page_count = base.wizard.getPageCount()
            // Delete old pages (if any)
            for (var i = old_page_count - 1; i > 0; i--)
            {
                base.wizard.removePage(i)
            }
        }
    }

    Label
    {
        id: title
        anchors.left: parent.left
        anchors.top: parent.top
        text: catalog.i18nc("@title", "Add Printer")
        font.pointSize: 18;
    }

    Label
    {
        id: subTitle
        anchors.left: parent.left
        anchors.top: title.bottom
<<<<<<< HEAD
        text: catalog.i18nc("@label", "Please select the type of printer:");
=======
        //: Add Printer wizard page description
        text: catalog.i18nc("@label","Please select the type of printer:");
>>>>>>> 3df4d69c
    }

    ScrollView
    {
        id: machinesHolder

        anchors{
            left: parent.left;
            top: subTitle.bottom;
            right: parent.right;
            bottom: machineNameHolder.top;
        }

        ListView
        {
            id: machineList

            model: UM.MachineDefinitionsModel { id: machineDefinitionsModel; showVariants: false; }
            focus: true

            section.property: "manufacturer"
            section.delegate: Button {
                text: {
                    if (base,activeManufacturer == section)
                        return section + " ▼"
                    else
                        return section + " ►"
                }

                style: ButtonStyle {
                    background: Rectangle {
                        id: manufacturerBackground
                        opacity: 0.3
                        border.width: 0
                        color: control.hovered ? palette.light : "transparent";
                        height: UM.Theme.sizes.standard_list_lineheight.height
                    }
                    label: Text {
                        horizontalAlignment: Text.AlignLeft
                        text: control.text
                        color: palette.windowText
                        font.bold: true
                    }
                }

                onClicked: {
                    base.activeManufacturer = section;
                    machineList.currentIndex = machineList.model.find("manufacturer", section)
                }
            }

            delegate: RadioButton {
                id: machineButton

                anchors.left: parent.left
                anchors.leftMargin: UM.Theme.sizes.standard_list_lineheight.width

                opacity: 1;
                height: UM.Theme.sizes.standard_list_lineheight.height;

                checked: ListView.isCurrentItem;

                exclusiveGroup: printerGroup;

                text: model.name

                onClicked: {
                    ListView.view.currentIndex = index;
                    if(model.pages.length > 0) {
                        base.wizard.nextAvailable = true;
                    } else {
                        base.wizard.nextAvailable = false;
                    }
                }

                Label
                {
<<<<<<< HEAD
                    id: author
//                         visible: model.author != "Ultimaker" ? true : false
                    //: Printer profile caption meaning: this profile is supported by the community
//                         text: qsTr("community supported profile");
                    text: model.author;
                    anchors.left: machineButton.right
                    anchors.leftMargin: UM.Theme.sizes.standard_list_lineheight.height/2
                    anchors.verticalCenter: machineButton.verticalCenter
                    anchors.verticalCenterOffset: UM.Theme.sizes.standard_list_lineheight.height / 4
                    font: UM.Theme.fonts.caption;
                    color: palette.mid
=======
                    id: machineButton
                    opacity: wizardPage.manufacturers[wizardPage.manufacturerIndex] == model.manufacturer ? 1 : 0
                    height: wizardPage.manufacturers[wizardPage.manufacturerIndex] == model.manufacturer ? UM.Theme.sizes.standard_list_lineheight.height : 0
                    anchors.top: parent.top
                    anchors.topMargin: machineLayout.showManufacturer() ? manufacturer.height - 5 : 0
                    anchors.left: parent.left
                    anchors.leftMargin: UM.Theme.sizes.standard_list_lineheight.width
                    checked: machineList.currentIndex == index ? true : false
                    exclusiveGroup: printerGroup;
                    text: model.name
                    onClicked: machineList.currentIndex = index;
                    function getAnimationTime(time)
                    {
                        if (machineButton.opacity == 0)
                            return time
                        else
                            return 0
                    }
                    Label
                    {
                        id: author
                        visible: model.author != "Ultimaker" ? true : false
                        height: wizardPage.manufacturers[wizardPage.manufacturerIndex] == model.manufacturer ? UM.Theme.sizes.standard_list_lineheight.height : 0
                        //: Printer profile caption meaning: this profile is supported by the community
                        text: catalog.i18nc("@label","community supported profile");
                        opacity: wizardPage.manufacturers[wizardPage.manufacturerIndex] == model.manufacturer ? 1 : 0
                        anchors.left: machineButton.right
                        anchors.leftMargin: UM.Theme.sizes.standard_list_lineheight.height/2
                        anchors.verticalCenter: machineButton.verticalCenter
                        anchors.verticalCenterOffset: UM.Theme.sizes.standard_list_lineheight.height / 4
                        font: UM.Theme.fonts.caption;
                        color: palette.mid
                    }
                    Behavior on opacity
                    {
                        SequentialAnimation
                        {
                            PauseAnimation { duration: machineButton.getAnimationTime(100) }
                            NumberAnimation { properties:"opacity"; duration: machineButton.getAnimationTime(200) }
                        }
                    }
>>>>>>> 3df4d69c
                }

                states: State {
                    name: "collapsed";
                    when: base.activeManufacturer != model.manufacturer;

                    PropertyChanges { target: machineButton; opacity: 0; height: 0; }
                }

                transitions: [
                    Transition {
                        to: "collapsed";
                        SequentialAnimation {
                            NumberAnimation { property: "opacity"; duration: 75; }
                            NumberAnimation { property: "height"; duration: 75; }
                        }
                    },
                    Transition {
                        from: "collapsed";
                        SequentialAnimation {
                            NumberAnimation { property: "height"; duration: 75; }
                            NumberAnimation { property: "opacity"; duration: 75; }
                        }
                    }
                ]
            }
        }
    }

    Item
    {
        id: machineNameHolder
        height: childrenRect.height
        anchors.bottom: parent.bottom;
        Label
        {
            id: insertNameLabel
<<<<<<< HEAD
            text: catalog.i18nc("@label", "Printer Name:");
=======
            //: Add Printer wizard field label
            text: catalog.i18nc("@label","Printer Name:");
>>>>>>> 3df4d69c
        }
        TextField
        {
            id: machineName;
            anchors.top: insertNameLabel.bottom
            text: machineList.model.getItem(machineList.currentIndex).name
            implicitWidth: UM.Theme.sizes.standard_list_input.width
        }
    }

    function saveMachine()
    {
        if(machineList.currentIndex != -1)
        {
            var item = machineList.model.getItem(machineList.currentIndex);
            machineList.model.createInstance(machineName.text, item.id)

            var pages = machineList.model.getItem(machineList.currentIndex).pages

            console.log(pages)
            console.log(pages.length)

            // Insert new pages (if any)
            for(var i = 0; i < pages.length; i++)
            {
                console.log(pages[i])
                switch(pages[i]) {
                    case "SelectUpgradedParts":
                        base.wizard.appendPage(UM.Resources.getPath(Cura.ResourceTypes.QmlFiles, "WizardPages/SelectUpgradedParts.qml"), catalog.i18nc("@title", "Select Upgraded Parts"));
                        break;
                    case "UpgradeFirmware":
                        base.wizard.appendPage(UM.Resources.getPath(Cura.ResourceTypes.QmlFiles, "WizardPages/UpgradeFirmware.qml"), catalog.i18nc("@title", "Upgrade Firmware"));
                        break;
                    case "UltimakerCheckup":
                        base.wizard.appendPage(UM.Resources.getPath(Cura.ResourceTypes.QmlFiles, "WizardPages/UltimakerCheckup.qml"), catalog.i18nc("@title", "Check Printer"));
                        break;
                    case "BedLeveling":
                        base.wizard.appendPage(UM.Resources.getPath(Cura.ResourceTypes.QmlFiles, "WizardPages/Bedleveling.qml"), catalog.i18nc("@title", "Bed Levelling"));
                        break;
                    default:
                        break;
                }
            }

            if (elementRoot.getPageCount() == elementRoot.currentPage)
            {
                elementRoot.visible = false
            }
        }
    }

    ExclusiveGroup { id: printerGroup; }
    UM.I18nCatalog { id: catalog; name: "cura"; }
    SystemPalette { id: palette }
}<|MERGE_RESOLUTION|>--- conflicted
+++ resolved
@@ -8,29 +8,19 @@
 import QtQuick.Controls.Styles 1.1
 
 import UM 1.1 as UM
-<<<<<<< HEAD
 import Cura 1.0 as Cura
-=======
->>>>>>> 3df4d69c
 import ".."
 
 Item
 {
     id: base
 
-<<<<<<< HEAD
     property string activeManufacturer: "Ultimaker";
 
     property variant wizard: null;
 
-=======
-    SystemPalette {id: palette}
-    signal reloadModel(var newModel)
-
-    width: wizardPage.pageWidth
-    height: wizardPage.pageHeight
     UM.I18nCatalog { id: catalog; name: "cura"}
->>>>>>> 3df4d69c
+
     Connections
     {
         target: base.wizard
@@ -63,12 +53,7 @@
         id: subTitle
         anchors.left: parent.left
         anchors.top: title.bottom
-<<<<<<< HEAD
         text: catalog.i18nc("@label", "Please select the type of printer:");
-=======
-        //: Add Printer wizard page description
-        text: catalog.i18nc("@label","Please select the type of printer:");
->>>>>>> 3df4d69c
     }
 
     ScrollView
@@ -146,7 +131,6 @@
 
                 Label
                 {
-<<<<<<< HEAD
                     id: author
 //                         visible: model.author != "Ultimaker" ? true : false
                     //: Printer profile caption meaning: this profile is supported by the community
@@ -158,49 +142,6 @@
                     anchors.verticalCenterOffset: UM.Theme.sizes.standard_list_lineheight.height / 4
                     font: UM.Theme.fonts.caption;
                     color: palette.mid
-=======
-                    id: machineButton
-                    opacity: wizardPage.manufacturers[wizardPage.manufacturerIndex] == model.manufacturer ? 1 : 0
-                    height: wizardPage.manufacturers[wizardPage.manufacturerIndex] == model.manufacturer ? UM.Theme.sizes.standard_list_lineheight.height : 0
-                    anchors.top: parent.top
-                    anchors.topMargin: machineLayout.showManufacturer() ? manufacturer.height - 5 : 0
-                    anchors.left: parent.left
-                    anchors.leftMargin: UM.Theme.sizes.standard_list_lineheight.width
-                    checked: machineList.currentIndex == index ? true : false
-                    exclusiveGroup: printerGroup;
-                    text: model.name
-                    onClicked: machineList.currentIndex = index;
-                    function getAnimationTime(time)
-                    {
-                        if (machineButton.opacity == 0)
-                            return time
-                        else
-                            return 0
-                    }
-                    Label
-                    {
-                        id: author
-                        visible: model.author != "Ultimaker" ? true : false
-                        height: wizardPage.manufacturers[wizardPage.manufacturerIndex] == model.manufacturer ? UM.Theme.sizes.standard_list_lineheight.height : 0
-                        //: Printer profile caption meaning: this profile is supported by the community
-                        text: catalog.i18nc("@label","community supported profile");
-                        opacity: wizardPage.manufacturers[wizardPage.manufacturerIndex] == model.manufacturer ? 1 : 0
-                        anchors.left: machineButton.right
-                        anchors.leftMargin: UM.Theme.sizes.standard_list_lineheight.height/2
-                        anchors.verticalCenter: machineButton.verticalCenter
-                        anchors.verticalCenterOffset: UM.Theme.sizes.standard_list_lineheight.height / 4
-                        font: UM.Theme.fonts.caption;
-                        color: palette.mid
-                    }
-                    Behavior on opacity
-                    {
-                        SequentialAnimation
-                        {
-                            PauseAnimation { duration: machineButton.getAnimationTime(100) }
-                            NumberAnimation { properties:"opacity"; duration: machineButton.getAnimationTime(200) }
-                        }
-                    }
->>>>>>> 3df4d69c
                 }
 
                 states: State {
@@ -238,12 +179,7 @@
         Label
         {
             id: insertNameLabel
-<<<<<<< HEAD
             text: catalog.i18nc("@label", "Printer Name:");
-=======
-            //: Add Printer wizard field label
-            text: catalog.i18nc("@label","Printer Name:");
->>>>>>> 3df4d69c
         }
         TextField
         {
