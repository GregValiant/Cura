# Copyright (c) 2017 Ultimaker B.V.
# PluginBrowser is released under the terms of the LGPLv3 or higher.

from PyQt5.QtCore import QUrl, QObject, pyqtProperty, pyqtSignal, pyqtSlot
from PyQt5.QtNetwork import QNetworkAccessManager, QNetworkRequest, QNetworkReply

from UM.Application import Application
from UM.Logger import Logger
from UM.PluginRegistry import PluginRegistry
from UM.Qt.Bindings.PluginsModel import PluginsModel
from UM.Extension import Extension
from UM.i18n import i18nCatalog

from UM.Version import Version
from UM.Message import Message

import json
import os
import tempfile
import platform
import zipfile

from cura.CuraApplication import CuraApplication

i18n_catalog = i18nCatalog("cura")

class PluginBrowser(QObject, Extension):
    def __init__(self, parent=None):
        super().__init__(parent)

        self._api_version = 4
        self._api_url = "http://software.ultimaker.com/cura/v%s/" % self._api_version

        self._plugin_list_request = None
        self._download_plugin_request = None

        self._download_plugin_reply = None

        self._network_manager = None
        self._plugin_registry = Application.getInstance().getPluginRegistry()

        self._plugins_metadata = []
        self._plugins_model = None

        # Can be 'installed' or 'available'
        self._view = "available"

        self._restart_required = False

        self._dialog = None
        self._restartDialog = None
        self._download_progress = 0

        self._is_downloading = False

        self._request_header = [b"User-Agent",
                                str.encode("%s/%s (%s %s)" % (Application.getInstance().getApplicationName(),
                                                              Application.getInstance().getVersion(),
                                                              platform.system(),
                                                              platform.machine(),
                                                             )
                                          )
                               ]

        # Installed plugins are really installed after reboot. In order to
        # prevent the user from downloading the same file over and over again,
        # we keep track of the upgraded plugins.

        # NOTE: This will be depreciated in favor of the 'status' system.
        self._newly_installed_plugin_ids = []
        self._newly_uninstalled_plugin_ids = []

        self._plugin_statuses = {} # type: Dict[str, str]

        # variables for the license agreement dialog
        self._license_dialog_plugin_name = ""
        self._license_dialog_license_content = ""
        self._license_dialog_plugin_file_location = ""
        self._restart_dialog_message = ""

    showLicenseDialog = pyqtSignal()
    showRestartDialog = pyqtSignal()
    pluginsMetadataChanged = pyqtSignal()
    onDownloadProgressChanged = pyqtSignal()
    onIsDownloadingChanged = pyqtSignal()
    restartRequiredChanged = pyqtSignal()
    viewChanged = pyqtSignal()

    @pyqtSlot(result = str)
    def getLicenseDialogPluginName(self):
        return self._license_dialog_plugin_name

    @pyqtSlot(result = str)
    def getLicenseDialogPluginFileLocation(self):
        return self._license_dialog_plugin_file_location

    @pyqtSlot(result = str)
    def getLicenseDialogLicenseContent(self):
        return self._license_dialog_license_content

    @pyqtSlot(result = str)
    def getRestartDialogMessage(self):
        return self._restart_dialog_message

    def openLicenseDialog(self, plugin_name, license_content, plugin_file_location):
        self._license_dialog_plugin_name = plugin_name
        self._license_dialog_license_content = license_content
        self._license_dialog_plugin_file_location = plugin_file_location
        self.showLicenseDialog.emit()

    def openRestartDialog(self, message):
        self._restart_dialog_message = message
        self.showRestartDialog.emit()

    @pyqtProperty(bool, notify = onIsDownloadingChanged)
    def isDownloading(self):
        return self._is_downloading

    @pyqtSlot()
    def browsePlugins(self):
        self._createNetworkManager()
        self.requestPluginList()

        if not self._dialog:
            self._dialog = self._createDialog("PluginBrowser.qml")
        self._dialog.show()

    @pyqtSlot()
    def requestPluginList(self):
        Logger.log("i", "Requesting plugin list")
        url = QUrl(self._api_url + "plugins")
        self._plugin_list_request = QNetworkRequest(url)
        self._plugin_list_request.setRawHeader(*self._request_header)
        self._network_manager.get(self._plugin_list_request)

    def _createDialog(self, qml_name):
        Logger.log("d", "Creating dialog [%s]", qml_name)
        path = os.path.join(PluginRegistry.getInstance().getPluginPath(self.getPluginId()), qml_name)
        dialog = Application.getInstance().createQmlComponent(path, {"manager": self})
        return dialog

    def setIsDownloading(self, is_downloading):
        if self._is_downloading != is_downloading:
            self._is_downloading = is_downloading
            self.onIsDownloadingChanged.emit()

    def _onDownloadPluginProgress(self, bytes_sent, bytes_total):
        if bytes_total > 0:
            new_progress = bytes_sent / bytes_total * 100
            self.setDownloadProgress(new_progress)
            if new_progress == 100.0:
                self.setIsDownloading(False)
                self._download_plugin_reply.downloadProgress.disconnect(self._onDownloadPluginProgress)

                # must not delete the temporary file on Windows
                self._temp_plugin_file = tempfile.NamedTemporaryFile(mode = "w+b", suffix = ".curaplugin", delete = False)
                location = self._temp_plugin_file.name

                # write first and close, otherwise on Windows, it cannot read the file
                self._temp_plugin_file.write(self._download_plugin_reply.readAll())
                self._temp_plugin_file.close()

                self._checkPluginLicenseOrInstall(location)
                return

    ##  Checks if the downloaded plugin ZIP file contains a license file or not.
    #   If it does, it will show a popup dialog displaying the license to the user. The plugin will be installed if the
    #   user accepts the license.
    #   If there is no license file, the plugin will be directory installed.
    def _checkPluginLicenseOrInstall(self, file_path):
        with zipfile.ZipFile(file_path, "r") as zip_ref:
            plugin_id = None
            for file in zip_ref.infolist():
                if file.filename.endswith("/"):
                    plugin_id = file.filename.strip("/")
                    break

            if plugin_id is None:
                msg = i18n_catalog.i18nc("@info:status", "Failed to get plugin ID from <filename>{0}</filename>", file_path)
                msg_title = i18n_catalog.i18nc("@info:tile", "Warning")
                self._progress_message = Message(msg, lifetime=0, dismissable=False, title = msg_title)
                return

            # find a potential license file
            plugin_root_dir = plugin_id + "/"
            license_file = None
            for f in zip_ref.infolist():
                # skip directories (with file_size = 0) and files not in the plugin directory
                if f.file_size == 0 or not f.filename.startswith(plugin_root_dir):
                    continue
                file_name = os.path.basename(f.filename).lower()
                file_base_name, file_ext = os.path.splitext(file_name)
                if file_base_name in ["license", "licence"]:
                    license_file = f.filename
                    break

            # show a dialog for user to read and accept/decline the license
            if license_file is not None:
                Logger.log("i", "Found license file for plugin [%s], showing the license dialog to the user", plugin_id)
                license_content = zip_ref.read(license_file).decode('utf-8')
                self.openLicenseDialog(plugin_id, license_content, file_path)
                return

        # there is no license file, directly install the plugin
        self.installPlugin(file_path)

    @pyqtSlot(str)
    def installPlugin(self, file_path):
        # Ensure that it starts with a /, as otherwise it doesn't work on windows.
        if not file_path.startswith("/"):
            location = "/" + file_path
        else:
            location = file_path

        result = PluginRegistry.getInstance().installPlugin("file://" + location)

        self._newly_installed_plugin_ids.append(result["id"])
        self.pluginsMetadataChanged.emit()

        self.openRestartDialog(result["message"])
        self._restart_required = True
        self.restartRequiredChanged.emit()
        # Application.getInstance().messageBox(i18n_catalog.i18nc("@window:title", "Plugin browser"), result["message"])

    @pyqtSlot(str)
    def removePlugin(self, plugin_id):
        result = PluginRegistry.getInstance().uninstallPlugin(plugin_id)

        self._newly_uninstalled_plugin_ids.append(result["id"])
        self.pluginsMetadataChanged.emit()

        self._restart_required = True
        self.restartRequiredChanged.emit()

        Application.getInstance().messageBox(i18n_catalog.i18nc("@window:title", "Plugin browser"), result["message"])

    @pyqtSlot(str)
    def enablePlugin(self, plugin_id):
        self._plugin_registry.enablePlugin(plugin_id)
        self.pluginsMetadataChanged.emit()
        Logger.log("i", "%s was set as 'active'", id)

    @pyqtSlot(str)
    def disablePlugin(self, plugin_id):
        self._plugin_registry.disablePlugin(plugin_id)
        self.pluginsMetadataChanged.emit()
        Logger.log("i", "%s was set as 'deactive'", id)

    @pyqtProperty(int, notify = onDownloadProgressChanged)
    def downloadProgress(self):
        return self._download_progress

    def setDownloadProgress(self, progress):
        if progress != self._download_progress:
            self._download_progress = progress
            self.onDownloadProgressChanged.emit()

    @pyqtSlot(str)
    def downloadAndInstallPlugin(self, url):
        Logger.log("i", "Attempting to download & install plugin from %s", url)
        url = QUrl(url)
        self._download_plugin_request = QNetworkRequest(url)
        self._download_plugin_request.setRawHeader(*self._request_header)
        self._download_plugin_reply = self._network_manager.get(self._download_plugin_request)
        self.setDownloadProgress(0)
        self.setIsDownloading(True)
        self._download_plugin_reply.downloadProgress.connect(self._onDownloadPluginProgress)

    @pyqtSlot()
    def cancelDownload(self):
        Logger.log("i", "user cancelled the download of a plugin")
        self._download_plugin_reply.abort()
        self._download_plugin_reply.downloadProgress.disconnect(self._onDownloadPluginProgress)
        self._download_plugin_reply = None
        self._download_plugin_request = None

        self.setDownloadProgress(0)
        self.setIsDownloading(False)

    @pyqtSlot(str)
    def setView(self, view):
        self._view = view
        self.viewChanged.emit()
        self.pluginsMetadataChanged.emit()

    @pyqtProperty(QObject, notify=pluginsMetadataChanged)
    def pluginsModel(self):
        self._plugins_model = PluginsModel(None, self._view)
        # self._plugins_model.update()

        # Check each plugin the registry for matching plugin from server
        # metadata, and if found, compare the versions. Higher version sets
        # 'can_upgrade' to 'True':
        for plugin in self._plugins_model.items:
            if self._checkCanUpgrade(plugin["id"], plugin["version"]):
                plugin["can_upgrade"] = True

                for item in self._plugins_metadata:
                    if item["id"] == plugin["id"]:
                        plugin["update_url"] = item["file_location"]

        return self._plugins_model

<<<<<<< HEAD
    def _checkCanUpgrade(self, id, version):
        # TODO: This could maybe be done more efficiently using a dictionary...

=======
    def _checkCanUpgrade(self, plugin_id, version):
        if plugin_id not in self._plugin_registry.getInstalledPlugins():
            return False

        plugin_object = self._plugin_registry.getPluginObject(plugin_id)
>>>>>>> 19937d1b
        # Scan plugin server data for plugin with the given id:
        for plugin in self._plugins_metadata:
            if plugin_id == plugin["id"]:
                reg_version = Version(plugin_object.getVersion())
                new_version = Version(plugin["version"])
                if new_version > reg_version:
                    Logger.log("i", "%s has an update available: %s", plugin["id"], plugin["version"])
                    return True
        return False

    def _onRequestFinished(self, reply):
        reply_url = reply.url().toString()
        if reply.error() == QNetworkReply.TimeoutError:
            Logger.log("w", "Got a timeout.")
            # Reset everything.
            self.setDownloadProgress(0)
            self.setIsDownloading(False)
            if self._download_plugin_reply:
                self._download_plugin_reply.downloadProgress.disconnect(self._onDownloadPluginProgress)
                self._download_plugin_reply.abort()
                self._download_plugin_reply = None
            return
        elif reply.error() == QNetworkReply.HostNotFoundError:
            Logger.log("w", "Unable to reach server.")
            return

        if reply.operation() == QNetworkAccessManager.GetOperation:
            if reply_url == self._api_url + "plugins":
                try:
                    json_data = json.loads(bytes(reply.readAll()).decode("utf-8"))

                    # Add metadata to the manager:
                    self._plugins_metadata = json_data
                    self._plugin_registry.addExternalPlugins(self._plugins_metadata)
                    self.pluginsMetadataChanged.emit()
                except json.decoder.JSONDecodeError:
                    Logger.log("w", "Received an invalid print job state message: Not valid JSON.")
                    return
        else:
            # Ignore any operation that is not a get operation
            pass

    def _onNetworkAccesibleChanged(self, accessible):
        if accessible == 0:
            self.setDownloadProgress(0)
            self.setIsDownloading(False)
            if self._download_plugin_reply:
                self._download_plugin_reply.downloadProgress.disconnect(self._onDownloadPluginProgress)
                self._download_plugin_reply.abort()
                self._download_plugin_reply = None

    def _createNetworkManager(self):
        if self._network_manager:
            self._network_manager.finished.disconnect(self._onRequestFinished)
            self._network_manager.networkAccessibleChanged.disconnect(self._onNetworkAccesibleChanged)

        self._network_manager = QNetworkAccessManager()
        self._network_manager.finished.connect(self._onRequestFinished)
        self._network_manager.networkAccessibleChanged.connect(self._onNetworkAccesibleChanged)

    @pyqtProperty(bool, notify = restartRequiredChanged)
    def restartRequired(self):
        return self._restart_required

    @pyqtProperty(str, notify = viewChanged)
    def viewing(self):
        return self._view

    @pyqtSlot()
    def restart(self):
        CuraApplication.getInstance().windowClosed()<|MERGE_RESOLUTION|>--- conflicted
+++ resolved
@@ -301,17 +301,11 @@
 
         return self._plugins_model
 
-<<<<<<< HEAD
-    def _checkCanUpgrade(self, id, version):
-        # TODO: This could maybe be done more efficiently using a dictionary...
-
-=======
     def _checkCanUpgrade(self, plugin_id, version):
         if plugin_id not in self._plugin_registry.getInstalledPlugins():
             return False
 
         plugin_object = self._plugin_registry.getPluginObject(plugin_id)
->>>>>>> 19937d1b
         # Scan plugin server data for plugin with the given id:
         for plugin in self._plugins_metadata:
             if plugin_id == plugin["id"]:
