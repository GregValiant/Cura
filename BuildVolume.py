from UM.View.Renderer import Renderer
from UM.Scene.SceneNode import SceneNode
from UM.Application import Application
from UM.Resources import Resources
from UM.Mesh.MeshData import MeshData
from UM.Mesh.MeshBuilder import MeshBuilder
from UM.Math.Vector import Vector
from UM.Math.Color import Color

import numpy

class BuildVolume(SceneNode):
    VolumeOutlineColor = Color(140, 170, 240, 255)

    def __init__(self, parent = None):
        super().__init__(parent)

        self._width = 0
        self._height = 0
        self._depth = 0

        self._material = None
        self._line_mesh = None

        self._grid_mesh = None
        self._grid_material = None

    def setWidth(self, width):
        self._width = width

    def setHeight(self, height):
        self._height = height

    def setDepth(self, depth):
        self._depth = depth

    def render(self, renderer):
        if not self.getMeshData():
            return True
        if self._line_mesh is None:
            return True

        if not self._material:
            self._material = renderer.createMaterial(
                Resources.getPath(Resources.ShadersLocation, 'basic.vert'),
                Resources.getPath(Resources.ShadersLocation, 'vertexcolor.frag')
            )
            self._grid_material = renderer.createMaterial(
                Resources.getPath(Resources.ShadersLocation, 'basic.vert'),
                Resources.getPath(Resources.ShadersLocation, 'grid.frag')
            )
            self._grid_material.setUniformValue('u_gridColor0', Color(1.0, 1.0, 1.0, 1.0))
            self._grid_material.setUniformValue('u_gridColor1', Color(0.0, 0.0, 0.0, 1.0))

<<<<<<< HEAD
        #renderer.queueNode(self, material = self._material, transparent = True)
        renderer.queueNode(self, mesh = self._line_mesh, mode = Renderer.RenderLines, material = self._material)
=======
        renderer.queueNode(self, material = self._material, transparent = True)
        renderer.queueNode(self, mesh = self._grid_mesh, material = self._grid_material)
>>>>>>> 1bda724c
        return True

    def rebuild(self):
        if self._width == 0 or self._height == 0 or self._depth == 0:
            return

        minW = -self._width / 2
        maxW = self._width / 2
        minH = 0.0
        maxH = self._height
        minD = -self._depth / 2
        maxD = self._depth / 2

        md = MeshData()
        md.addVertex(minW, minH, minD)
        md.addVertex(maxW, minH, minD)
        md.addVertex(minW, minH, minD)
        md.addVertex(minW, maxH, minD)
        md.addVertex(minW, maxH, minD)
        md.addVertex(maxW, maxH, minD)
        md.addVertex(maxW, minH, minD)
        md.addVertex(maxW, maxH, minD)

        md.addVertex(minW, minH, maxD)
        md.addVertex(maxW, minH, maxD)
        md.addVertex(minW, minH, maxD)
        md.addVertex(minW, maxH, maxD)
        md.addVertex(minW, maxH, maxD)
        md.addVertex(maxW, maxH, maxD)
        md.addVertex(maxW, minH, maxD)
        md.addVertex(maxW, maxH, maxD)

        md.addVertex(minW, minH, minD)
        md.addVertex(minW, minH, maxD)
        md.addVertex(maxW, minH, minD)
        md.addVertex(maxW, minH, maxD)
        md.addVertex(minW, maxH, minD)
        md.addVertex(minW, maxH, maxD)
        md.addVertex(maxW, maxH, minD)
        md.addVertex(maxW, maxH, maxD)

        for n in range(0, int(maxW), 10):
            md.addVertex(n, minH, minD)
            md.addVertex(n, minH, maxD)

        for n in range(0, int(minW), -10):
            md.addVertex(n, minH, minD)
            md.addVertex(n, minH, maxD)

        for n in range(0, int(maxD), 10):
            md.addVertex(minW, minH, n)
            md.addVertex(maxW, minH, n)

        for n in range(0, int(minD), -10):
            md.addVertex(minW, minH, n)
            md.addVertex(maxW, minH, n)

        for n in range(0, md.getVertexCount()):
            md.setVertexColor(n, BuildVolume.VolumeOutlineColor)

        self._line_mesh = md

        mb = MeshBuilder()

        mb.addQuad(
            Vector(minW, minH, maxD),
            Vector(maxW, minH, maxD),
            Vector(maxW, maxH, maxD),
            Vector(minW, maxH, maxD),
            color = Color(0.2, 0.67, 0.9, 0.25),
            normal = Vector(0, 0, -1)
        )

        mb.addQuad(
            Vector(maxW, minH, maxD),
            Vector(maxW, minH, minD),
            Vector(maxW, maxH, minD),
            Vector(maxW, maxH, maxD),
            color = Color(0.2, 0.67, 0.9, 0.38),
            normal = Vector(1, 0, 0)
        )

        mb.addQuad(
            Vector(minW, minH, minD),
            Vector(minW, maxH, minD),
            Vector(maxW, maxH, minD),
            Vector(maxW, minH, minD),
            color = Color(0.2, 0.67, 0.9, 0.25),
            normal = Vector(0, 0, 1)
        )

        mb.addQuad(
            Vector(minW, minH, maxD),
            Vector(minW, maxH, maxD),
            Vector(minW, maxH, minD),
            Vector(minW, minH, minD),
            color = Color(0.2, 0.67, 0.9, 0.38),
            normal = Vector(-1, 0, 0)
        )

        mb.addQuad(
            Vector(minW, maxH, maxD),
            Vector(maxW, maxH, maxD),
            Vector(maxW, maxH, minD),
            Vector(minW, maxH, minD),
            color = Color(0.2, 0.67, 0.9, 0.5),
            normal = Vector(0, -1, 0)
        )

        self.setMeshData(mb.getData())

        mb = MeshBuilder()
        mb.addQuad(
            Vector(minW, minH, maxD),
            Vector(maxW, minH, maxD),
            Vector(maxW, minH, minD),
            Vector(minW, minH, minD)
        )
        self._grid_mesh = mb.getData()
        self._grid_mesh.setVertexUVCoordinates(0, 0.0, 0.0)
        self._grid_mesh.setVertexUVCoordinates(1, 1.0, 1.0)
        self._grid_mesh.setVertexUVCoordinates(2, 0.0, 1.0)
        self._grid_mesh.setVertexUVCoordinates(3, 0.0, 0.0)
        self._grid_mesh.setVertexUVCoordinates(4, 1.0, 1.0)
        self._grid_mesh.setVertexUVCoordinates(5, 1.0, 0.0)<|MERGE_RESOLUTION|>--- conflicted
+++ resolved
@@ -52,13 +52,9 @@
             self._grid_material.setUniformValue('u_gridColor0', Color(1.0, 1.0, 1.0, 1.0))
             self._grid_material.setUniformValue('u_gridColor1', Color(0.0, 0.0, 0.0, 1.0))
 
-<<<<<<< HEAD
         #renderer.queueNode(self, material = self._material, transparent = True)
+        renderer.queueNode(self, mesh = self._grid_mesh, material = self._grid_material)
         renderer.queueNode(self, mesh = self._line_mesh, mode = Renderer.RenderLines, material = self._material)
-=======
-        renderer.queueNode(self, material = self._material, transparent = True)
-        renderer.queueNode(self, mesh = self._grid_mesh, material = self._grid_material)
->>>>>>> 1bda724c
         return True
 
     def rebuild(self):
@@ -99,22 +95,6 @@
         md.addVertex(minW, maxH, maxD)
         md.addVertex(maxW, maxH, minD)
         md.addVertex(maxW, maxH, maxD)
-
-        for n in range(0, int(maxW), 10):
-            md.addVertex(n, minH, minD)
-            md.addVertex(n, minH, maxD)
-
-        for n in range(0, int(minW), -10):
-            md.addVertex(n, minH, minD)
-            md.addVertex(n, minH, maxD)
-
-        for n in range(0, int(maxD), 10):
-            md.addVertex(minW, minH, n)
-            md.addVertex(maxW, minH, n)
-
-        for n in range(0, int(minD), -10):
-            md.addVertex(minW, minH, n)
-            md.addVertex(maxW, minH, n)
 
         for n in range(0, md.getVertexCount()):
             md.setVertexColor(n, BuildVolume.VolumeOutlineColor)
