--- conflicted
+++ resolved
@@ -218,11 +218,7 @@
         self.requires("cura_binary_data/(latest)@ultimaker/testing")
         self.requires("cpython/3.10.4")
         if self.options.internal:
-<<<<<<< HEAD
-            self.requires("cura_private_data/(latest)@ultimaker/cura_10561")
-=======
-            self.requires("cura_private_data/(latest)@internal/testing")
->>>>>>> d8b35aa0
+            self.requires("cura_private_data/(latest)@internal/cura_10561")
             self.requires("fdm_materials/(latest)@internal/testing")
         else:
             self.requires("fdm_materials/(latest)@ultimaker/testing")
@@ -292,6 +288,12 @@
             copy(self, "*", cura_private_data.resdirs[0], str(self._share_dir.joinpath("cura")))
 
         if self.options.devtools:
+            entitlements_file = "'{}'".format(os.path.join(self.source_folder, "packaging", "MacOS", "cura.entitlements"))
+            self._generate_pyinstaller_spec(location = self.generators_folder,
+                                            entrypoint_location = "'{}'".format(os.path.join(self.source_folder, self.conan_data["pyinstaller"]["runinfo"]["entrypoint"])).replace("\\", "\\\\"),
+                                            icon_path = "'{}'".format(os.path.join(self.source_folder, "packaging", self.conan_data["pyinstaller"]["icon"][str(self.settings.os)])).replace("\\", "\\\\"),
+                                            entitlements_file = entitlements_file if self.settings.os == "Macos" else "None")
+
             # Update the po and pot files
             if self.settings.os != "Windows" or self.conf.get("tools.microsoft.bash:path", check_type=str):
                 vb = VirtualBuildEnv(self)
@@ -351,6 +353,12 @@
 
         self._generate_cura_version(os.path.join(self._site_packages, "cura"))
 
+        entitlements_file = "'{}'".format(Path(self.cpp_info.res_paths[2], "MacOS", "cura.entitlements"))
+        self._generate_pyinstaller_spec(location = self._base_dir,
+                                        entrypoint_location = "'{}'".format(os.path.join(self.package_folder, self.cpp_info.bindirs[0], self.conan_data["pyinstaller"]["runinfo"]["entrypoint"])).replace("\\", "\\\\"),
+                                        icon_path = "'{}'".format(os.path.join(self.package_folder, self.cpp_info.resdirs[2], self.conan_data["pyinstaller"]["icon"][str(self.settings.os)])).replace("\\", "\\\\"),
+                                        entitlements_file = entitlements_file if self.settings.os == "Macos" else "None")
+
     def package(self):
         copy(self, "cura_app.py", src = self.source_folder, dst = os.path.join(self.package_folder, self.cpp.package.bindirs[0]))
         copy(self, "*", src = os.path.join(self.source_folder, "cura"), dst = os.path.join(self.package_folder, self.cpp.package.libdirs[0]))
