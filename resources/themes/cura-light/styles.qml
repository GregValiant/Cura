--- conflicted
+++ resolved
@@ -1,4 +1,4 @@
-// Copyright (c) 2021 Ultimaker B.V.
+// Copyright (c) 2022 Ultimaker B.V.
 // Cura is released under the terms of the LGPLv3 or higher.
 
 import QtQuick 2.10
@@ -88,106 +88,6 @@
         }
     }
 
-<<<<<<< HEAD
-=======
-    property Component combobox: Component
-    {
-        ComboBoxStyle
-        {
-
-            background: Rectangle
-            {
-                implicitHeight: UM.Theme.getSize("setting_control").height;
-                implicitWidth: UM.Theme.getSize("setting_control").width;
-
-                color: control.hovered ? UM.Theme.getColor("setting_control_highlight") : UM.Theme.getColor("setting_control")
-                Behavior on color { ColorAnimation { duration: 50; } }
-
-                border.width: UM.Theme.getSize("default_lining").width;
-                border.color: control.hovered ? UM.Theme.getColor("setting_control_border_highlight") : UM.Theme.getColor("setting_control_border");
-                radius: UM.Theme.getSize("setting_control_radius").width
-            }
-
-            label: Item
-            {
-                Label
-                {
-                    anchors.left: parent.left
-                    anchors.leftMargin: UM.Theme.getSize("default_lining").width
-                    anchors.right: downArrow.left
-                    anchors.rightMargin: UM.Theme.getSize("default_lining").width
-                    anchors.verticalCenter: parent.verticalCenter
-
-                    text: control.currentText
-                    font: UM.Theme.getFont("default");
-                    color: !enabled ? UM.Theme.getColor("setting_control_disabled_text") : UM.Theme.getColor("setting_control_text")
-
-                    elide: Text.ElideRight
-                    verticalAlignment: Text.AlignVCenter
-                }
-
-                UM.RecolorImage
-                {
-                    id: downArrow
-                    anchors.right: parent.right
-                    anchors.rightMargin: UM.Theme.getSize("default_lining").width * 2
-                    anchors.verticalCenter: parent.verticalCenter
-
-                    source: UM.Theme.getIcon("ChevronSingleDown")
-                    width: UM.Theme.getSize("standard_arrow").width
-                    height: UM.Theme.getSize("standard_arrow").height
-                    sourceSize.width: width + 5 * screenScaleFactor
-                    sourceSize.height: width + 5 * screenScaleFactor
-
-                    color: UM.Theme.getColor("setting_control_button");
-                }
-            }
-        }
-    }
-
-    property Component checkbox: Component
-    {
-        CheckBoxStyle
-        {
-            background: Item { }
-            indicator: Rectangle
-            {
-                implicitWidth:  UM.Theme.getSize("checkbox").width
-                implicitHeight: UM.Theme.getSize("checkbox").height
-
-                color: (control.hovered || control._hovered) ? UM.Theme.getColor("checkbox_hover") : (control.enabled ? UM.Theme.getColor("checkbox") : UM.Theme.getColor("checkbox_disabled"))
-                Behavior on color { ColorAnimation { duration: 50; } }
-                anchors.verticalCenter: parent.verticalCenter
-                radius: control.exclusiveGroup ? Math.round(UM.Theme.getSize("checkbox").width / 2) : UM.Theme.getSize("checkbox_radius").width
-
-                border.width: UM.Theme.getSize("default_lining").width
-                border.color: (control.hovered || control._hovered) ? UM.Theme.getColor("checkbox_border_hover") : UM.Theme.getColor("checkbox_border")
-
-                UM.RecolorImage
-                {
-                    anchors.verticalCenter: parent.verticalCenter
-                    anchors.horizontalCenter: parent.horizontalCenter
-                    height: UM.Theme.getSize("checkbox_mark").height
-                    width: UM.Theme.getSize("checkbox_mark").width
-                    sourceSize.height: width
-                    color: UM.Theme.getColor("checkbox_mark")
-                    source: control.exclusiveGroup ? UM.Theme.getIcon("Dot") : UM.Theme.getIcon("Check", "low")
-                    opacity: control.checked
-                    Behavior on opacity { NumberAnimation { duration: 100; } }
-                }
-            }
-            label: Label
-            {
-                text: control.text
-                color: UM.Theme.getColor("checkbox_text")
-                font: UM.Theme.getFont("default")
-                elide: Text.ElideRight
-                renderType: Text.NativeRendering
-            }
-        }
-    }
-
->>>>>>> e66628e2
     property Component partially_checkbox: Component
     {
         CheckBoxStyle
@@ -210,8 +110,8 @@
                 {
                     anchors.verticalCenter: parent.verticalCenter
                     anchors.horizontalCenter: parent.horizontalCenter
-                    height: UM.Theme.getSize("checkbox_mark").height
-                    width: UM.Theme.getSize("checkbox_mark").width
+                    width: Math.round(parent.width / 2.5)
+                    height: Math.round(parent.height / 2.5)
                     sourceSize.height: width
                     color: UM.Theme.getColor("checkbox_mark")
                     source:
@@ -222,7 +122,7 @@
                         }
                         else
                         {
-                            return control.exclusiveGroup ? UM.Theme.getIcon("Dot", "low") : UM.Theme.getIcon("Check", "low");
+                            return control.exclusiveGroup ? UM.Theme.getIcon("Dot", "low") : UM.Theme.getIcon("Check");
                         }
                     }
                     opacity: control.checked
@@ -237,270 +137,4 @@
             }
         }
     }
-<<<<<<< HEAD
-=======
-
-    property Component text_field: Component
-    {
-        TextFieldStyle
-        {
-            textColor: UM.Theme.getColor("setting_control_text")
-            placeholderTextColor: UM.Theme.getColor("setting_control_text")
-            font: UM.Theme.getFont("default")
-
-            background: Rectangle
-            {
-                implicitHeight: control.height;
-                implicitWidth: control.width;
-
-                border.width: UM.Theme.getSize("default_lining").width;
-                border.color: control.hovered ? UM.Theme.getColor("setting_control_border_highlight") : UM.Theme.getColor("setting_control_border");
-                radius: UM.Theme.getSize("setting_control_radius").width
-
-                color: UM.Theme.getColor("setting_validation_ok");
-
-                Label
-                {
-                    anchors.right: parent.right;
-                    anchors.rightMargin: UM.Theme.getSize("setting_unit_margin").width;
-                    anchors.verticalCenter: parent.verticalCenter;
-
-                    text: control.unit ? control.unit : ""
-                    color: UM.Theme.getColor("setting_unit");
-                    font: UM.Theme.getFont("default");
-                    renderType: Text.NativeRendering
-                }
-            }
-        }
-    }
-
-    property Component print_setup_action_button: Component
-    {
-        ButtonStyle
-        {
-            background: Rectangle
-            {
-                border.width: UM.Theme.getSize("default_lining").width
-                border.color:
-                {
-                    if(!control.enabled)
-                    {
-                        return UM.Theme.getColor("action_button_disabled_border");
-                    }
-                    else if(control.pressed)
-                    {
-                        return UM.Theme.getColor("action_button_active_border");
-                    }
-                    else if(control.hovered)
-                    {
-                        return UM.Theme.getColor("action_button_hovered_border");
-                    }
-                    else
-                    {
-                        return UM.Theme.getColor("action_button_border");
-                    }
-                }
-                color:
-                {
-                    if(!control.enabled)
-                    {
-                        return UM.Theme.getColor("action_button_disabled");
-                    }
-                    else if(control.pressed)
-                    {
-                        return UM.Theme.getColor("action_button_active");
-                    }
-                    else if(control.hovered)
-                    {
-                        return UM.Theme.getColor("action_button_hovered");
-                    }
-                    else
-                    {
-                        return UM.Theme.getColor("action_button");
-                    }
-                }
-                Behavior on color { ColorAnimation { duration: 50 } }
-
-                implicitWidth: actualLabel.contentWidth + (UM.Theme.getSize("thick_margin").width * 2)
-
-                Label
-                {
-                    id: actualLabel
-                    anchors.centerIn: parent
-                    color:
-                    {
-                        if(!control.enabled)
-                        {
-                            return UM.Theme.getColor("action_button_disabled_text");
-                        }
-                        else if(control.pressed)
-                        {
-                            return UM.Theme.getColor("action_button_active_text");
-                        }
-                        else if(control.hovered)
-                        {
-                            return UM.Theme.getColor("action_button_hovered_text");
-                        }
-                        else
-                        {
-                            return UM.Theme.getColor("action_button_text");
-                        }
-                    }
-                    font: UM.Theme.getFont("medium")
-                    text: control.text
-                }
-            }
-            label: Item { }
-        }
-    }
-
-    property Component monitor_button_style: Component
-    {
-        ButtonStyle
-        {
-            background: Rectangle
-            {
-                border.width: UM.Theme.getSize("default_lining").width
-                border.color:
-                {
-                    if(!control.enabled)
-                    {
-                        return UM.Theme.getColor("action_button_disabled_border");
-                    }
-                    else if(control.pressed)
-                    {
-                        return UM.Theme.getColor("action_button_active_border");
-                    }
-                    else if(control.hovered)
-                    {
-                        return UM.Theme.getColor("action_button_hovered_border");
-                    }
-                    return UM.Theme.getColor("action_button_border");
-                }
-                color:
-                {
-                    if(!control.enabled)
-                    {
-                        return UM.Theme.getColor("action_button_disabled");
-                    }
-                    else if(control.pressed)
-                    {
-                        return UM.Theme.getColor("action_button_active");
-                    }
-                    else if(control.hovered)
-                    {
-                        return UM.Theme.getColor("action_button_hovered");
-                    }
-                    return UM.Theme.getColor("action_button");
-                }
-                Behavior on color
-                {
-                    ColorAnimation
-                    {
-                        duration: 50
-                    }
-                }
-            }
-
-            label: Item
-            {
-                UM.RecolorImage
-                {
-                    anchors.verticalCenter: parent.verticalCenter
-                    anchors.horizontalCenter: parent.horizontalCenter
-                    width: Math.floor(control.width / 2)
-                    height: Math.floor(control.height / 2)
-                    sourceSize.height: width
-                    color:
-                    {
-                        if(!control.enabled)
-                        {
-                            return UM.Theme.getColor("action_button_disabled_text");
-                        }
-                        else if(control.pressed)
-                        {
-                            return UM.Theme.getColor("action_button_active_text");
-                        }
-                        else if(control.hovered)
-                        {
-                            return UM.Theme.getColor("action_button_hovered_text");
-                        }
-                        return UM.Theme.getColor("action_button_text");
-                    }
-                    source: control.iconSource
-                }
-            }
-        }
-    }
-
-    property Component monitor_checkable_button_style: Component
-    {
-        ButtonStyle {
-            background: Rectangle {
-                border.width: control.checked ? UM.Theme.getSize("default_lining").width * 2 : UM.Theme.getSize("default_lining").width
-                border.color:
-                {
-                    if(!control.enabled)
-                    {
-                        return UM.Theme.getColor("action_button_disabled_border");
-                    }
-                    else if (control.checked || control.pressed)
-                    {
-                        return UM.Theme.getColor("action_button_active_border");
-                    }
-                    else if(control.hovered)
-                    {
-                        return UM.Theme.getColor("action_button_hovered_border");
-                    }
-                    return UM.Theme.getColor("action_button_border");
-                }
-                color:
-                {
-                    if(!control.enabled)
-                    {
-                        return UM.Theme.getColor("action_button_disabled");
-                    }
-                    else if (control.checked || control.pressed)
-                    {
-                        return UM.Theme.getColor("action_button_active");
-                    }
-                    else if (control.hovered)
-                    {
-                        return UM.Theme.getColor("action_button_hovered");
-                    }
-                    return UM.Theme.getColor("action_button");
-                }
-                Behavior on color { ColorAnimation { duration: 50; } }
-                Label {
-                    anchors.left: parent.left
-                    anchors.right: parent.right
-                    anchors.verticalCenter: parent.verticalCenter
-                    anchors.leftMargin: UM.Theme.getSize("default_lining").width * 2
-                    anchors.rightMargin: UM.Theme.getSize("default_lining").width * 2
-                    color:
-                    {
-                        if(!control.enabled)
-                        {
-                            return UM.Theme.getColor("action_button_disabled_text");
-                        }
-                        else if (control.checked || control.pressed)
-                        {
-                            return UM.Theme.getColor("action_button_active_text");
-                        }
-                        else if (control.hovered)
-                        {
-                            return UM.Theme.getColor("action_button_hovered_text");
-                        }
-                        return UM.Theme.getColor("action_button_text");
-                    }
-                    font: UM.Theme.getFont("default")
-                    text: control.text
-                    horizontalAlignment: Text.AlignHCenter
-                    elide: Text.ElideMiddle
-                }
-            }
-            label: Item { }
-        }
-    }
->>>>>>> e66628e2
 }