import os
from pathlib import Path

from jinja2 import Template

from conan import ConanFile
from conan.tools.files import copy, rmdir, save, mkdir, rm, update_conandata
from conan.tools.microsoft import unix_path
from conan.tools.env import VirtualRunEnv, Environment, VirtualBuildEnv
from conan.tools.scm import Version
from conan.errors import ConanInvalidConfiguration, ConanException

required_conan_version = ">=1.58.0 <2.0.0"


class CuraConan(ConanFile):
    name = "cura"
    license = "LGPL-3.0"
    author = "UltiMaker"
    url = "https://github.com/Ultimaker/cura"
    description = "3D printer / slicing GUI built on top of the Uranium framework"
    topics = ("conan", "python", "pyqt6", "qt", "qml", "3d-printing", "slicer")
    build_policy = "missing"
    exports = "LICENSE*", "*.jinja"
    settings = "os", "compiler", "build_type", "arch"

    # FIXME: Remove specific branch once merged to main
    python_requires = "translationextractor/[>=2.2.0]@ultimaker/stable"

    options = {
        "enterprise": ["True", "False", "true", "false"],  # Workaround for GH Action passing boolean as lowercase string
        "staging": ["True", "False", "true", "false"],  # Workaround for GH Action passing boolean as lowercase string
        "devtools": [True, False],  # FIXME: Split this up in testing and (development / build (pyinstaller) / system installer) tools
        "cloud_api_version": "ANY",
        "display_name": "ANY",  # TODO: should this be an option??
        "cura_debug_mode": [True, False],  # FIXME: Use profiles
        "internal": ["True", "False", "true", "false"],  # Workaround for GH Action passing boolean as lowercase string
        "enable_i18n": [True, False],
    }
    default_options = {
        "enterprise": "False",
        "staging": "False",
        "devtools": False,
        "cloud_api_version": "1",
        "display_name": "UltiMaker Cura",
        "cura_debug_mode": False,  # Not yet implemented
        "internal": "False",
        "enable_i18n": False,
    }

    def set_version(self):
        if not self.version:
            self.version = self.conan_data["version"]

    @property
    def _i18n_options(self):
        return self.conf.get("user.i18n:options", default = {"extract": True, "build": True}, check_type = dict)

    @property
    def _pycharm_targets(self):
        return self.conan_data["pycharm_targets"]

    # FIXME: These env vars should be defined in the runenv.
    _cura_env = None

    @property
    def _cura_run_env(self):
        if self._cura_env:
            return self._cura_env

        self._cura_env = Environment()
        self._cura_env.define("QML2_IMPORT_PATH", str(self._site_packages.joinpath("PyQt6", "Qt6", "qml")))
        self._cura_env.define("QT_PLUGIN_PATH", str(self._site_packages.joinpath("PyQt6", "Qt6", "plugins")))
        if not self.in_local_cache:
            self._cura_env.define("CURA_DATA_ROOT", str(self._share_dir.joinpath("cura")))

        if self.settings.os == "Linux":
            self._cura_env.define("QT_QPA_FONTDIR", "/usr/share/fonts")
            self._cura_env.define("QT_QPA_PLATFORMTHEME", "xdgdesktopportal")
            self._cura_env.define("QT_XKB_CONFIG_ROOT", "/usr/share/X11/xkb")
        return self._cura_env

    @property
    def _enterprise(self):
        return self.options.enterprise in ["True", 'true']

    @property
    def _internal(self):
        return self.options.enterprise in ["True", 'true']

    @property
    def _app_name(self):
        if self._enterprise:
            return str(self.options.display_name) + " Enterprise"
        return str(self.options.display_name)

    @property
    def _urls(self):
        if self.options.staging in ["True", 'true']:
            return "staging"
        return "default"

    @property
    def requirements_txts(self):
        if self.options.devtools:
            return ["requirements.txt", "requirements-ultimaker.txt", "requirements-dev.txt"]
        return ["requirements.txt", "requirements-ultimaker.txt"]

    @property
    def _base_dir(self):
        if self.install_folder is None:
            if self.build_folder is not None:
                return Path(self.build_folder)
            return Path(os.getcwd(), "venv")
        if self.in_local_cache:
            return Path(self.install_folder)
        else:
            return Path(self.source_folder, "venv")

    @property
    def _share_dir(self):
        return self._base_dir.joinpath("share")

    @property
    def _script_dir(self):
        if self.settings.os == "Windows":
            return self._base_dir.joinpath("Scripts")
        return self._base_dir.joinpath("bin")

    @property
    def _site_packages(self):
        if self.settings.os == "Windows":
            return self._base_dir.joinpath("Lib", "site-packages")
        py_version = Version(self.deps_cpp_info["cpython"].version)
        return self._base_dir.joinpath("lib", f"python{py_version.major}.{py_version.minor}", "site-packages")

    @property
    def _py_interp(self):
        py_interp = self._script_dir.joinpath(Path(self.deps_user_info["cpython"].python).name)
        if self.settings.os == "Windows":
            py_interp = Path(*[f'"{p}"' if " " in p else p for p in py_interp.parts])
        return py_interp

    @property
    def _pyinstaller_spec_arch(self):
        if self.settings.os == "Macos":
            if self.settings.arch == "armv8":
                return "'arm64'"
            return "'x86_64'"
        return "None"

    def _conan_installs(self):
        conan_installs = {}

        # list of conan installs
        for dependency in self.dependencies.host.values():
            conan_installs[dependency.ref.name] = {
                "version": dependency.ref.version,
                "revision": dependency.ref.revision
            }
        return conan_installs

    def _python_installs(self):
        python_installs = {}

        # list of python installs
        python_ins_cmd = f"python -c \"import pkg_resources; print(';'.join([(s.key+','+ s.version) for s in pkg_resources.working_set]))\""
        from six import StringIO
        buffer = StringIO()
        self.run(python_ins_cmd, run_environment= True, env = "conanrun",  output=buffer)

        packages = str(buffer.getvalue()).split("-----------------\n")
        packages = packages[1].strip('\r\n').split(";")
        for package in packages:
            name, version = package.split(",")
            python_installs[name] = {"version": version}

        return python_installs

    def _generate_cura_version(self, location):
        with open(os.path.join(self.recipe_folder, "CuraVersion.py.jinja"), "r") as f:
            cura_version_py = Template(f.read())

        # If you want a specific Cura version to show up on the splash screen add the user configuration `user.cura:version=VERSION`
        # the global.conf, profile, package_info (of dependency) or via the cmd line `-c user.cura:version=VERSION`
        cura_version = Version(self.conf.get("user.cura:version", default = self.version, check_type = str))
        pre_tag = f"-{cura_version.pre}" if cura_version.pre else ""
        build_tag = f"+{cura_version.build}" if cura_version.build else ""
        internal_tag = f"+internal" if self._internal else ""
        cura_version = f"{cura_version.major}.{cura_version.minor}.{cura_version.patch}{pre_tag}{build_tag}{internal_tag}"

        with open(os.path.join(location, "CuraVersion.py"), "w") as f:
            f.write(cura_version_py.render(
                cura_app_name = self.name,
                cura_app_display_name = self._app_name,
                cura_version = cura_version,
                cura_build_type = "Enterprise" if self._enterprise else "",
                cura_debug_mode = self.options.cura_debug_mode,
                cura_cloud_api_root = self.conan_data["urls"][self._urls]["cloud_api_root"],
                cura_cloud_api_version = self.options.cloud_api_version,
                cura_cloud_account_api_root = self.conan_data["urls"][self._urls]["cloud_account_api_root"],
                cura_marketplace_root = self.conan_data["urls"][self._urls]["marketplace_root"],
                cura_digital_factory_url = self.conan_data["urls"][self._urls]["digital_factory_url"],
                cura_latest_url=self.conan_data["urls"][self._urls]["cura_latest_url"],
                conan_installs=self._conan_installs(),
                python_installs=self._python_installs(),
            ))

    def _generate_pyinstaller_spec(self, location, entrypoint_location, icon_path, entitlements_file):
        pyinstaller_metadata = self.conan_data["pyinstaller"]
        datas = []
        for data in pyinstaller_metadata["datas"].values():
            if not self._internal and data.get("internal", False):
                continue

            if "package" in data:  # get the paths from conan package
                if data["package"] == self.name:
                    if self.in_local_cache:
                        src_path = os.path.join(self.package_folder, data["src"])
                    else:
                        src_path = os.path.join(self.source_folder, data["src"])
                else:
                    src_path = os.path.join(self.deps_cpp_info[data["package"]].rootpath, data["src"])
            elif "root" in data:  # get the paths relative from the install folder
                src_path = os.path.join(self.install_folder, data["root"], data["src"])
            else:
                continue
            if Path(src_path).exists():
                datas.append((str(src_path), data["dst"]))

        binaries = []
        for binary in pyinstaller_metadata["binaries"].values():
            if "package" in binary:  # get the paths from conan package
                src_path = os.path.join(self.deps_cpp_info[binary["package"]].rootpath, binary["src"])
            elif "root" in binary:  # get the paths relative from the sourcefolder
                src_path = str(self.source_path.joinpath(binary["root"], binary["src"]))
                if self.settings.os == "Windows":
                    src_path = src_path.replace("\\", "\\\\")
            else:
                continue
            if not Path(src_path).exists():
                self.output.warning(f"Source path for binary {binary['binary']} does not exist")
                continue

            for bin in Path(src_path).glob(binary["binary"] + "*[.exe|.dll|.so|.dylib|.so.]*"):
                binaries.append((str(bin), binary["dst"]))
            for bin in Path(src_path).glob(binary["binary"]):
                binaries.append((str(bin), binary["dst"]))

        # Make sure all Conan dependencies which are shared are added to the binary list for pyinstaller
        for _, dependency in self.dependencies.host.items():
            for bin_paths in dependency.cpp_info.bindirs:
                binaries.extend([(f"{p}", ".") for p in Path(bin_paths).glob("**/*.dll")])
            for lib_paths in dependency.cpp_info.libdirs:
                binaries.extend([(f"{p}", ".") for p in Path(lib_paths).glob("**/*.so*")])
                binaries.extend([(f"{p}", ".") for p in Path(lib_paths).glob("**/*.dylib*")])

        # Copy dynamic libs from lib path
        binaries.extend([(f"{p}", ".") for p in Path(self._base_dir.joinpath("lib")).glob("**/*.dylib*")])
        binaries.extend([(f"{p}", ".") for p in Path(self._base_dir.joinpath("lib")).glob("**/*.so*")])

        # Collect all dll's from PyQt6 and place them in the root
        binaries.extend([(f"{p}", ".") for p in Path(self._site_packages, "PyQt6", "Qt6").glob("**/*.dll")])

        with open(os.path.join(self.recipe_folder, "UltiMaker-Cura.spec.jinja"), "r") as f:
            pyinstaller = Template(f.read())

        version = self.conf.get("user.cura:version", default = self.version, check_type = str)
        cura_version = Version(version)

        with open(os.path.join(location, "UltiMaker-Cura.spec"), "w") as f:
            f.write(pyinstaller.render(
                name = str(self.options.display_name).replace(" ", "-"),
                display_name = self._app_name,
                entrypoint = entrypoint_location,
                datas = datas,
                binaries = binaries,
                venv_script_path = str(self._script_dir),
                hiddenimports = pyinstaller_metadata["hiddenimports"],
                collect_all = pyinstaller_metadata["collect_all"],
                icon = icon_path,
                entitlements_file = entitlements_file,
                osx_bundle_identifier = "'nl.ultimaker.cura'" if self.settings.os == "Macos" else "None",
                upx = str(self.settings.os == "Windows"),
                strip = False,  # This should be possible on Linux and MacOS but, it can also cause issues on some distributions. Safest is to disable it for now
                target_arch = self._pyinstaller_spec_arch,
                macos = self.settings.os == "Macos",
                version = f"'{version}'",
                short_version = f"'{cura_version.major}.{cura_version.minor}.{cura_version.patch}'",
            ))

    def export(self):
        update_conandata(self, {"version": self.version})

    def export_sources(self):
        copy(self, "*", os.path.join(self.recipe_folder, "plugins"), os.path.join(self.export_sources_folder, "plugins"))
        copy(self, "*", os.path.join(self.recipe_folder, "resources"), os.path.join(self.export_sources_folder, "resources"), excludes = "*.mo")
        copy(self, "*", os.path.join(self.recipe_folder, "tests"), os.path.join(self.export_sources_folder, "tests"))
        copy(self, "*", os.path.join(self.recipe_folder, "cura"), os.path.join(self.export_sources_folder, "cura"), excludes="CuraVersion.py")
        copy(self, "*", os.path.join(self.recipe_folder, "packaging"), os.path.join(self.export_sources_folder, "packaging"))
        copy(self, "*", os.path.join(self.recipe_folder, ".run_templates"), os.path.join(self.export_sources_folder, ".run_templates"))
        copy(self, "requirements.txt", self.recipe_folder, self.export_sources_folder)
        copy(self, "requirements-dev.txt", self.recipe_folder, self.export_sources_folder)
        copy(self, "requirements-ultimaker.txt", self.recipe_folder, self.export_sources_folder)
        copy(self, "cura_app.py", self.recipe_folder, self.export_sources_folder)

    def config_options(self):
        if self.settings.os == "Windows" and not self.conf.get("tools.microsoft.bash:path", check_type=str):
            del self.options.enable_i18n

    def configure(self):
        self.options["pyarcus"].shared = True
        self.options["pysavitar"].shared = True
        self.options["pynest2d"].shared = True
        self.options["dulcificum"].shared = self.settings.os != "Windows"
        self.options["cpython"].shared = True
        self.options["boost"].header_only = True
        if self.settings.os == "Linux":
            self.options["curaengine_grpc_definitions"].shared = True
            self.options["openssl"].shared = True
        if self.conf.get("user.curaengine:sentry_url", "", check_type=str) != "":
            self.options["curaengine"].enable_sentry = True

    def validate(self):
        version = self.conf.get("user.cura:version", default = self.version, check_type = str)
        if version and Version(version) <= Version("4"):
            raise ConanInvalidConfiguration("Only versions 5+ are support")

    def requirements(self):
        for req in self.conan_data["requirements"]:
            if self._internal and "fdm_materials" in req:
                continue
            self.requires(req)
        if self._internal:
            for req in self.conan_data["requirements_internal"]:
                if "fdm_materials" in req:
                    continue
                self.requires(req)
        self.requires("cpython/3.10.4@ultimaker/stable")
        self.requires("openssl/3.2.0")
        self.requires("boost/1.82.0")
        self.requires("spdlog/1.12.0")
        self.requires("fmt/10.1.1")
        self.requires("zlib/1.2.13")
<<<<<<< HEAD
=======
        self.requires("pyarcus/5.3.0")
        self.requires("dulcificum/(latest)@ultimaker/stable")
        self.requires("curaengine/(latest)@ultimaker/testing")
        self.requires("pysavitar/5.3.0")
        self.requires("pynest2d/5.3.0")
        self.requires("curaengine_plugin_gradual_flow/0.1.0")
        self.requires("uranium/(latest)@ultimaker/testing")
        self.requires("cura_binary_data/(latest)@ultimaker/testing")
        self.requires("cpython/3.10.4@ultimaker/stable")
        self.requires("openssl/3.2.0")
        if self.options.internal:
            self.requires("cura_private_data/(latest)@internal/testing")
            self.requires("fdm_materials/(latest)@internal/testing")
        else:
            self.requires("fdm_materials/(latest)@ultimaker/testing")
>>>>>>> ee1f1a1a

    def build_requirements(self):
        if self.options.get_safe("enable_i18n", False):
            self.tool_requires("gettext/0.21", force_host_context = True)

    def layout(self):
        self.folders.source = "."
        self.folders.build = "venv"
        self.folders.generators = os.path.join(self.folders.build, "conan")

        self.cpp.package.libdirs = [os.path.join("site-packages", "cura")]
        self.cpp.package.bindirs = ["bin"]
        self.cpp.package.resdirs = ["resources", "plugins", "packaging", "pip_requirements"]  # pip_requirements should be the last item in the list

    def generate(self):
        copy(self, "cura_app.py", self.source_folder, str(self._script_dir))
        cura_run_envvars = self._cura_run_env.vars(self, scope = "run")
        ext = ".ps1" if self.settings.os == "Windows" else ".sh"
        cura_run_envvars.save_script(os.path.join(self.folders.generators, f"cura_run_environment{ext}"))

        vr = VirtualRunEnv(self)
        vr.generate()

        self._generate_cura_version(os.path.join(self.source_folder, "cura"))

        if not self.in_local_cache:
            # Copy CuraEngine.exe to bindirs of Virtual Python Environment
            curaengine = self.dependencies["curaengine"].cpp_info
            copy(self, "CuraEngine.exe", curaengine.bindirs[0], self.source_folder, keep_path = False)
            copy(self, "CuraEngine", curaengine.bindirs[0], self.source_folder, keep_path = False)

            # Copy the external plugins that we want to bundle with Cura
            rmdir(self,str(self.source_path.joinpath("plugins", "CuraEngineGradualFlow")))
            curaengine_plugin_gradual_flow = self.dependencies["curaengine_plugin_gradual_flow"].cpp_info
            copy(self, "*", curaengine_plugin_gradual_flow.resdirs[0], str(self.source_path.joinpath("plugins", "CuraEngineGradualFlow")), keep_path = True)
            copy(self, "*", curaengine_plugin_gradual_flow.bindirs[0], self.source_folder, keep_path = False)
            copy(self, "bundled_*.json", curaengine_plugin_gradual_flow.resdirs[1], str(self.source_path.joinpath("resources", "bundled_packages")), keep_path = False)

        # Copy resources of cura_binary_data
        cura_binary_data = self.dependencies["cura_binary_data"].cpp_info
        copy(self, "*", cura_binary_data.resdirs[0], str(self._share_dir.joinpath("cura")), keep_path = True)
        copy(self, "*", cura_binary_data.resdirs[1], str(self._share_dir.joinpath("uranium")), keep_path = True)
        if self.settings.os == "Windows":
            copy(self, "*", cura_binary_data.resdirs[2], str(self._share_dir.joinpath("windows")), keep_path = True)

        for dependency in self.dependencies.host.values():
            for bindir in dependency.cpp_info.bindirs:
                copy(self, "*.dll", bindir, str(self._site_packages), keep_path = False)
            for libdir in dependency.cpp_info.libdirs:
                copy(self, "*.pyd", libdir, str(self._site_packages), keep_path = False)
                copy(self, "*.pyi", libdir, str(self._site_packages), keep_path = False)
                copy(self, "*.dylib", libdir, str(self._base_dir.joinpath("lib")), keep_path = False)

        # Copy materials (flat)
        rmdir(self, os.path.join(self.source_folder, "resources", "materials"))
        fdm_materials = self.dependencies["fdm_materials"].cpp_info
        copy(self, "*", fdm_materials.resdirs[0], self.source_folder)

        # Copy internal resources
        if self._internal:
            cura_private_data = self.dependencies["cura_private_data"].cpp_info
            copy(self, "*", cura_private_data.resdirs[0], str(self._share_dir.joinpath("cura")))

        if self.options.devtools:
            entitlements_file = "'{}'".format(os.path.join(self.source_folder, "packaging", "MacOS", "cura.entitlements"))
            self._generate_pyinstaller_spec(
                location=self.generators_folder,
                entrypoint_location="'{}'".format(
                    os.path.join(self.source_folder, self.conan_data["pyinstaller"]["runinfo"]["entrypoint"])).replace(
                    "\\", "\\\\"),
                icon_path="'{}'".format(os.path.join(self.source_folder, "packaging",
                                                     self.conan_data["pyinstaller"]["icon"][
                                                         str(self.settings.os)])).replace("\\", "\\\\"),
                entitlements_file=entitlements_file if self.settings.os == "Macos" else "None"
            )

        if self.options.get_safe("enable_i18n", False) and self._i18n_options["extract"]:
            # Update the po and pot files
            vb = VirtualBuildEnv(self)
            vb.generate()

            # # FIXME: once m4, autoconf, automake are Conan V2 ready use self.win_bash and add gettext as base tool_requirement
            cpp_info = self.dependencies["gettext"].cpp_info
            pot = self.python_requires["translationextractor"].module.ExtractTranslations(self, cpp_info.bindirs[0])
            pot.generate()

    def build(self):
        if self.options.get_safe("enable_i18n", False) and self._i18n_options["build"]:
            for po_file in self.source_path.joinpath("resources", "i18n").glob("**/*.po"):
                mo_file = Path(self.build_folder, po_file.with_suffix('.mo').relative_to(self.source_path))
                mo_file = mo_file.parent.joinpath("LC_MESSAGES", mo_file.name)
                mkdir(self, str(unix_path(self, Path(mo_file).parent)))
                cpp_info = self.dependencies["gettext"].cpp_info
                self.run(f"{cpp_info.bindirs[0]}/msgfmt {po_file} -o {mo_file} -f", env="conanbuild", ignore_errors=True)

    def deploy(self):
        copy(self, "*", os.path.join(self.package_folder, self.cpp.package.resdirs[2]), os.path.join(self.install_folder, "packaging"), keep_path = True)

        # Copy resources of Cura (keep folder structure) needed by pyinstaller to determine the module structure
        copy(self, "*", os.path.join(self.package_folder, self.cpp_info.bindirs[0]), str(self._base_dir), keep_path = False)
        copy(self, "*", os.path.join(self.package_folder, self.cpp_info.libdirs[0]), str(self._site_packages.joinpath("cura")), keep_path = True)
        copy(self, "*", os.path.join(self.package_folder, self.cpp_info.resdirs[0]), str(self._share_dir.joinpath("cura", "resources")), keep_path = True)
        copy(self, "*", os.path.join(self.package_folder, self.cpp_info.resdirs[1]), str(self._share_dir.joinpath("cura", "plugins")), keep_path = True)

        # Copy resources of Uranium (keep folder structure)
        uranium = self.dependencies["uranium"].cpp_info
        copy(self, "*", uranium.resdirs[0], str(self._share_dir.joinpath("uranium", "resources")), keep_path = True)
        copy(self, "*", uranium.resdirs[1], str(self._share_dir.joinpath("uranium", "plugins")), keep_path = True)
        copy(self, "*", uranium.libdirs[0], str(self._site_packages.joinpath("UM")), keep_path = True)

        # Generate the GitHub Action version info Environment
        version = self.conf.get("user.cura:version", default = self.version, check_type = str)
        cura_version = Version(version)
        env_prefix = "Env:" if self.settings.os == "Windows" else ""
        activate_github_actions_version_env = Template(r"""echo "CURA_VERSION_MAJOR={{ cura_version_major }}" >> ${{ env_prefix }}GITHUB_ENV
echo "CURA_VERSION_MINOR={{ cura_version_minor }}" >> ${{ env_prefix }}GITHUB_ENV
echo "CURA_VERSION_PATCH={{ cura_version_patch }}" >> ${{ env_prefix }}GITHUB_ENV
echo "CURA_VERSION_BUILD={{ cura_version_build }}" >> ${{ env_prefix }}GITHUB_ENV
echo "CURA_VERSION_FULL={{ cura_version_full }}" >> ${{ env_prefix }}GITHUB_ENV
echo "CURA_APP_NAME={{ cura_app_name }}" >> ${{ env_prefix }}GITHUB_ENV
        """).render(cura_version_major = cura_version.major,
                    cura_version_minor = cura_version.minor,
                    cura_version_patch = cura_version.patch,
                    cura_version_build = cura_version.build if cura_version.build != "" else "0",
                    cura_version_full = self.version,
                    cura_app_name = self._app_name,
                    env_prefix = env_prefix)

        ext = ".sh" if self.settings.os != "Windows" else ".ps1"
        save(self, os.path.join(self._script_dir, f"activate_github_actions_version_env{ext}"), activate_github_actions_version_env)

        self._generate_cura_version(os.path.join(self._site_packages, "cura"))

        entitlements_file = "'{}'".format(Path(self.cpp_info.res_paths[2], "MacOS", "cura.entitlements"))
        self._generate_pyinstaller_spec(location = self._base_dir,
                                        entrypoint_location = "'{}'".format(os.path.join(self.package_folder, self.cpp_info.bindirs[0], self.conan_data["pyinstaller"]["runinfo"]["entrypoint"])).replace("\\", "\\\\"),
                                        icon_path = "'{}'".format(os.path.join(self.package_folder, self.cpp_info.resdirs[2], self.conan_data["pyinstaller"]["icon"][str(self.settings.os)])).replace("\\", "\\\\"),
                                        entitlements_file = entitlements_file if self.settings.os == "Macos" else "None")

    def package(self):
        copy(self, "cura_app.py", src = self.source_folder, dst = os.path.join(self.package_folder, self.cpp.package.bindirs[0]))
        copy(self, "*", src = os.path.join(self.source_folder, "cura"), dst = os.path.join(self.package_folder, self.cpp.package.libdirs[0]))
        copy(self, "*", src = os.path.join(self.source_folder, "resources"), dst = os.path.join(self.package_folder, self.cpp.package.resdirs[0]))
        copy(self, "*.mo", os.path.join(self.build_folder, "resources"), os.path.join(self.package_folder, "resources"))
        copy(self, "*", src = os.path.join(self.source_folder, "plugins"), dst = os.path.join(self.package_folder, self.cpp.package.resdirs[1]))
        copy(self, "requirement*.txt", src = self.source_folder, dst = os.path.join(self.package_folder, self.cpp.package.resdirs[-1]))
        copy(self, "*", src = os.path.join(self.source_folder, "packaging"), dst = os.path.join(self.package_folder, self.cpp.package.resdirs[2]))

        # Remove the CuraEngineGradualFlow plugin from the package
        rmdir(self, os.path.join(self.package_folder, self.cpp.package.resdirs[1], "CuraEngineGradualFlow"))
        rm(self, "bundled_*.json", os.path.join(self.package_folder, self.cpp.package.resdirs[0], "bundled_packages"), recursive = False)

        # Remove the fdm_materials from the package
        rmdir(self, os.path.join(self.package_folder, self.cpp.package.resdirs[0], "materials"))

    def package_info(self):
        self.user_info.pip_requirements = "requirements.txt"
        self.user_info.pip_requirements_git = "requirements-ultimaker.txt"
        self.user_info.pip_requirements_build = "requirements-dev.txt"

        if self.in_local_cache:
            self.runenv_info.append_path("PYTHONPATH", os.path.join(self.package_folder, "site-packages"))
            self.runenv_info.append_path("PYTHONPATH", os.path.join(self.package_folder, "plugins"))
        else:
            self.runenv_info.append_path("PYTHONPATH", self.source_folder)
            self.runenv_info.append_path("PYTHONPATH", os.path.join(self.source_folder, "plugins"))

    def package_id(self):
        self.info.clear()

        # The following options shouldn't be used to determine the hash, since these are only used to set the CuraVersion.py
        # which will als be generated by the deploy method during the `conan install cura/5.1.0@_/_`
        del self.info.options.enterprise
        del self.info.options.staging
        del self.info.options.devtools
        del self.info.options.cloud_api_version
        del self.info.options.display_name
        del self.info.options.cura_debug_mode
        self.options.rm_safe("enable_i18n")

        # TODO: Use the hash of requirements.txt and requirements-ultimaker.txt, Because changing these will actually result in a different
        #  Cura. This is needed because the requirements.txt aren't managed by Conan and therefor not resolved in the package_id. This isn't
        #  ideal but an acceptable solution for now.<|MERGE_RESOLUTION|>--- conflicted
+++ resolved
@@ -342,24 +342,6 @@
         self.requires("spdlog/1.12.0")
         self.requires("fmt/10.1.1")
         self.requires("zlib/1.2.13")
-<<<<<<< HEAD
-=======
-        self.requires("pyarcus/5.3.0")
-        self.requires("dulcificum/(latest)@ultimaker/stable")
-        self.requires("curaengine/(latest)@ultimaker/testing")
-        self.requires("pysavitar/5.3.0")
-        self.requires("pynest2d/5.3.0")
-        self.requires("curaengine_plugin_gradual_flow/0.1.0")
-        self.requires("uranium/(latest)@ultimaker/testing")
-        self.requires("cura_binary_data/(latest)@ultimaker/testing")
-        self.requires("cpython/3.10.4@ultimaker/stable")
-        self.requires("openssl/3.2.0")
-        if self.options.internal:
-            self.requires("cura_private_data/(latest)@internal/testing")
-            self.requires("fdm_materials/(latest)@internal/testing")
-        else:
-            self.requires("fdm_materials/(latest)@ultimaker/testing")
->>>>>>> ee1f1a1a
 
     def build_requirements(self):
         if self.options.get_safe("enable_i18n", False):
