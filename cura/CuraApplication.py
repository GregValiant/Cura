--- conflicted
+++ resolved
@@ -49,11 +49,7 @@
         if not hasattr(sys, "frozen"):
             Resources.addResourcePath(os.path.join(os.path.abspath(os.path.dirname(__file__)), ".."))
 
-<<<<<<< HEAD
         super().__init__(name = "cura", version = "master")
-=======
-        super().__init__(name = "cura", version = "15.05.94")
->>>>>>> 5f24b704
 
         self.setRequiredPlugins([
             "CuraEngineBackend",
