--- conflicted
+++ resolved
@@ -118,31 +118,21 @@
                         top: buttonText.top
                         bottom: buttonText.bottom
                     }
-                    visible: model.isAbstractMachine
+                    visible: model.isAbstractMachine ? model.isAbstractMachine : false
 
                     UM.Label
                     {
-                        text: model.machineCount
+                        text: model.machineCount ? model.machineCount : ""
                         anchors.centerIn: parent
                         font: UM.Theme.getFont("default_bold")
                     }
                 }
             }
-<<<<<<< HEAD
-            visible: model.isAbstractMachine ? model.isAbstractMachine : false
-=======
->>>>>>> ded38732
 
             background: Rectangle
             {
-<<<<<<< HEAD
-                text: model.machineCount ? model.machineCount : ""
-                anchors.centerIn: parent
-                font: UM.Theme.getFont("default_bold")
-=======
                 id: backgroundRect
                 color: machineListButton.hovered ? UM.Theme.getColor("action_button_hovered") : "transparent"
->>>>>>> ded38732
             }
         }
     }
