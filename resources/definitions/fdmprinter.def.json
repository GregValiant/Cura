--- conflicted
+++ resolved
@@ -4227,23 +4227,12 @@
                 },
                 "support_infill_angles":
                 {
-<<<<<<< HEAD
                     "label": "Support Infill Line Directions",
                     "description": "A list of integer line directions to use. Elements from the list are used sequentially as the layers progress and when the end of the list is reached, it starts at the beginning again. The list items are separated by commas and the whole list is contained in square brackets. Default is an empty list which means use the default angle 0 degrees.",
                     "type": "[int]",
                     "default_value": "[ ]",
-                    "enabled": "support_enable and support_pattern != 'concentric' and support_infill_rate > 0",
-=======
-                    "label": "Support Infill Line Direction",
-                    "description": "Orientation of the infill pattern for supports. The support infill pattern is rotated in the horizontal plane.",
-                    "unit": "°",
-                    "type": "float",
-                    "minimum_value": "-180",
-                    "maximum_value": "180",
-                    "default_value": 0,
                     "enabled": "(support_enable or support_tree_enable) and support_pattern != 'concentric' and support_infill_rate > 0",
                     "limit_to_extruder": "support_infill_extruder_nr",
->>>>>>> b3912fb9
                     "settable_per_mesh": false,
                     "settable_per_extruder": true
                 },
@@ -4719,15 +4708,6 @@
                         }
                     }
                 },
-<<<<<<< HEAD
-                "support_interface_angles":
-                {
-                    "label": "Support Interface Line Directions",
-                    "description": "A list of integer line directions to use. Elements from the list are used sequentially as the layers progress and when the end of the list is reached, it starts at the beginning again. The list items are separated by commas and the whole list is contained in square brackets. Default is an empty list which means use the default angles(alternates between 45 and 135 degrees if interfaces are quite thick or 90 degrees).",
-                    "type": "[int]",
-                    "default_value": "[ ]",
-                    "enabled": "support_interface_enable and support_interface_pattern != 'concentric'",
-=======
                 "minimum_interface_area": 
                 {
                     "label": "Minimum Support Interface Area",
@@ -4782,30 +4762,10 @@
                     "maximum_value": "extruderValue(support_extruder_nr, 'support_offset')",
                     "limit_to_extruder": "support_interface_extruder_nr",
                     "enabled": "support_interface_enable and (support_enable or support_tree_enable)",
->>>>>>> b3912fb9
                     "settable_per_mesh": false,
                     "settable_per_extruder": true,
                     "children":
                     {
-<<<<<<< HEAD
-                        "support_roof_angles":
-                        {
-                            "label": "Support Roof Line Directions",
-                            "description": "A list of integer line directions to use. Elements from the list are used sequentially as the layers progress and when the end of the list is reached, it starts at the beginning again. The list items are separated by commas and the whole list is contained in square brackets. Default is an empty list which means use the default angles(alternates between 45 and 135 degrees if interfaces are quite thick or 90 degrees).",
-                            "type": "[int]",
-                            "default_value": "[ ]",
-                            "enabled": "support_roof_enable and support_roof_pattern != 'concentric'",
-                            "settable_per_mesh": false,
-                            "settable_per_extruder": true
-                        },
-                        "support_bottom_angles":
-                        {
-                            "label": "Support Floor Line Directions",
-                            "description": "A list of integer line directions to use. Elements from the list are used sequentially as the layers progress and when the end of the list is reached, it starts at the beginning again. The list items are separated by commas and the whole list is contained in square brackets. Default is an empty list which means use the default angles(alternates between 45 and 135 degrees if interfaces are quite thick or 90 degrees).",
-                            "type": "[int]",
-                            "default_value": "[ ]",
-                            "enabled": "support_bottom_enable and support_bottom_pattern != 'concentric'",
-=======
                         "support_roof_offset": 
                         {
                             "label": "Support Roof Horizontal Expansion",
@@ -4831,7 +4791,42 @@
                             "maximum_value": "extruderValue(support_extruder_nr, 'support_offset')",
                             "limit_to_extruder": "support_bottom_extruder_nr",
                             "enabled": "support_bottom_enable and (support_enable or support_tree_enable)",
->>>>>>> b3912fb9
+                            "settable_per_mesh": false,
+                            "settable_per_extruder": true
+                        }
+                    }
+                },
+		"support_interface_angles":
+                {
+                    "label": "Support Interface Line Directions",
+                    "description": "A list of integer line directions to use. Elements from the list are used sequentially as the layers progress and when the end of the list is reached, it starts at the beginning again. The list items are separated by commas and the whole list is contained in square brackets. Default is an empty list which means use the default angles (alternates between 45 and 135 degrees if interfaces are quite thick or 90 degrees).",
+                    "type": "[int]",
+                    "default_value": "[ ]",
+		    "limit_to_extruder": "support_interface_extruder_nr",
+                    "enabled": "support_interface_enable and support_interface_pattern != 'concentric'",
+                    "settable_per_mesh": false,
+                    "settable_per_extruder": true,
+                    "children":
+                    {
+                        "support_roof_angles":
+                        {
+                            "label": "Support Roof Line Directions",
+                            "description": "A list of integer line directions to use. Elements from the list are used sequentially as the layers progress and when the end of the list is reached, it starts at the beginning again. The list items are separated by commas and the whole list is contained in square brackets. Default is an empty list which means use the default angles (alternates between 45 and 135 degrees if interfaces are quite thick or 90 degrees).",
+                            "type": "[int]",
+                            "default_value": "[ ]",
+			    "limit_to_extruder": "support_roof_extruder_nr",
+                            "enabled": "support_roof_enable and support_roof_pattern != 'concentric'",
+                            "settable_per_mesh": false,
+                            "settable_per_extruder": true
+                        },
+                        "support_bottom_angles":
+                        {
+                            "label": "Support Floor Line Directions",
+                            "description": "A list of integer line directions to use. Elements from the list are used sequentially as the layers progress and when the end of the list is reached, it starts at the beginning again. The list items are separated by commas and the whole list is contained in square brackets. Default is an empty list which means use the default angles (alternates between 45 and 135 degrees if interfaces are quite thick or 90 degrees).",
+                            "type": "[int]",
+                            "default_value": "[ ]",
+			    "limit_to_extruder": "support_bottom_extruder_nr",
+                            "enabled": "support_bottom_enable and support_bottom_pattern != 'concentric'",
                             "settable_per_mesh": false,
                             "settable_per_extruder": true
                         }
