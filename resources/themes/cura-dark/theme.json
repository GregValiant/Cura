{
    "metadata": {
        "name": "Ultimaker Dark",
        "inherits": "cura-light"
    },

    "base_colors":
    {
        "background_1": [31, 31, 32, 255],
        "background_2": [57, 57, 58, 255],
        "background_3": [85, 85, 87, 255],
        "background_4": [23, 23, 23, 255],

        "accent_1": [25, 110, 240, 255],
        "accent_2": [16, 70, 156, 255],
        "border_main": [212, 212, 212, 255],
        "border_accent_1": [255, 255, 255, 255],
        "border_accent_2": [16, 70, 156, 255],
        "border_field": [57, 57, 58, 255],

        "text_default": [255, 255, 255, 255],
        "text_disabled": [118, 118, 118, 255],
        "text_primary_button": [255, 255, 255, 255],
        "text_secondary_button": [255, 255, 255, 255],
        "text_link_hover": [156, 195, 255, 255],
        "text_lighter": [243, 243, 243, 255]
    },

    "colors": {
        "main_background": "background_1",
        "detail_background": [63, 63, 63, 255],
        "message_background": [39, 44, 48, 255],
        "wide_lining": [31, 36, 39, 255],
        "thick_lining": [255, 255, 255, 60],
        "lining": "border_main",
        "viewport_overlay": [30, 36, 39, 255],

        "primary": [12, 169, 227, 255],
        "primary_text": "text_default",
        "secondary": [95, 95, 95, 255],

        "secondary_button": "background_1",
        "secondary_button_hover": "background_3",
        "secondary_button_text": [255, 255, 255, 255],

        "icon": "text_default",
        "toolbar_background": "background_1",
        "toolbar_button_active": "background_3",
        "toolbar_button_hover": "background_3",
        "toolbar_button_active_hover": "background_3",

        "main_window_header_button_background_inactive": "background_4",
        "main_window_header_button_text_inactive": "text_primary_button",
        "main_window_header_button_text_active": "background_4",
        "main_window_header_background": "background_4",
        "main_window_header_background_gradient": "background_4",
        "main_window_header_button_background_hovered": [46, 46, 46, 255],

        "account_sync_state_icon": [255, 255, 255, 204],

        "machine_selector_printer_icon": [204, 204, 204, 255],

        "text": "text_default",
        "text_detail": [255, 255, 255, 172],
        "text_link": "accent_1",
        "text_inactive": [255, 255, 255, 88],
        "text_hover": [255, 255, 255, 204],
        "text_scene": [255, 255, 255, 162],
        "text_scene_hover": [255, 255, 255, 204],

        "printer_type_label_background": [95, 95, 95, 255],

        "error": [212, 31, 53, 255],
        "disabled": [32, 32, 32, 255],

        "button": [39, 44, 48, 255],
        "button_hover": [39, 44, 48, 255],
<<<<<<< HEAD
        "button_active": [67, 72, 75, 255],
        "button_active_hover": [67, 72, 75, 255],
        "button_text": "text_default",
=======
        "button_text": [255, 255, 255, 197],
>>>>>>> c356d37e
        "button_disabled": [39, 44, 48, 255],
        "button_disabled_text": [255, 255, 255, 101],

        "small_button_text": [255, 255, 255, 197],
        "small_button_text_hover": [255, 255, 255, 255],

        "button_tooltip": [39, 44, 48, 255],

        "tab_checked": [39, 44, 48, 255],
        "tab_checked_border": [255, 255, 255, 30],
        "tab_checked_text": [255, 255, 255, 255],
        "tab_unchecked": [39, 44, 48, 255],
        "tab_unchecked_border": [255, 255, 255, 30],
        "tab_unchecked_text": [255, 255, 255, 101],
        "tab_hovered": [39, 44, 48, 255],
        "tab_hovered_border": [255, 255, 255, 30],
        "tab_hovered_text": [255, 255, 255, 255],
        "tab_active": [39, 44, 48, 255],
        "tab_active_border": [255, 255, 255, 30],
        "tab_active_text": [255, 255, 255, 255],
        "tab_background": [39, 44, 48, 255],

<<<<<<< HEAD
        "action_button": "background_1",
        "action_button_text": [255, 255, 255, 200],
        "action_button_border": "border_main",
        "action_button_hovered": [79, 85, 89, 255],
        "action_button_hovered_text": "text_default",
        "action_button_hovered_border": "border_main",
        "action_button_active": [39, 44, 48, 30],
        "action_button_active_text": "text_default",
        "action_button_active_border": [255, 255, 255, 100],
        "action_button_disabled": "background_3",
        "action_button_disabled_text": "text_disabled",
        "action_button_disabled_border": [255, 255, 255, 30],
=======
        "action_button": [39, 44, 48, 255],
        "action_button_hovered": [79, 85, 89, 255],
        "action_button_disabled": [85, 85, 87, 255],
        "action_button_disabled_text": [103, 103, 104, 255],
>>>>>>> c356d37e

        "scrollbar_background": [39, 44, 48, 0],
        "scrollbar_handle": [255, 255, 255, 105],
        "scrollbar_handle_hover": [255, 255, 255, 255],
        "scrollbar_handle_down": [255, 255, 255, 255],

        "setting_category": [75, 80, 83, 255],
        "setting_category_disabled": [75, 80, 83, 255],
        "setting_category_hover": [75, 80, 83, 255],
        "setting_category_text": [255, 255, 255, 152],
        "setting_category_disabled_text": [255, 255, 255, 101],
        "setting_category_active_text": [255, 255, 255, 204],

<<<<<<< HEAD
        "setting_control": "background_2",
        "setting_control_selected": [34, 39, 42, 38],
        "setting_control_highlight": "background_2",
=======
        "setting_control": [43, 48, 52, 255],
        "setting_control_highlight": [43, 48, 52, 255],
>>>>>>> c356d37e
        "setting_control_border": [255, 255, 255, 38],
        "setting_control_border_highlight": [12, 169, 227, 255],
        "setting_control_text": "text_default",
        "setting_control_button": [255, 255, 255, 127],
        "setting_control_button_hover": [255, 255, 255, 204],
        "setting_control_disabled": [34, 39, 42, 255],
        "setting_control_disabled_text": [255, 255, 255, 101],
        "setting_control_disabled_border": [255, 255, 255, 101],
        "setting_unit": [255, 255, 255, 127],
        "setting_validation_error_background": [59, 31, 53, 255],
        "setting_validation_error": [212, 31, 53, 255],
        "setting_validation_warning_background": [62, 54, 46, 255],
        "setting_validation_warning": [245, 166, 35, 255],
        "setting_validation_ok": "background_2",

        "progressbar_background": [255, 255, 255, 48],
        "progressbar_control": [255, 255, 255, 197],

        "slider_groove": [127, 127, 127, 255],
        "slider_groove_border": [127, 127, 127, 255],
        "slider_groove_fill": [245, 245, 245, 255],
        "slider_handle": [255, 255, 255, 255],
        "slider_handle_active": [68, 192, 255, 255],

        "checkbox": "background_1",
        "checkbox_hover": [43, 48, 52, 255],
        "checkbox_border": "text_disabled",
        "checkbox_border_hover": [255, 255, 255, 38],
<<<<<<< HEAD
        "checkbox_mark": "text_default",
        "checkbox_square": "text_disabled",
        "checkbox_text": "text_default",
=======
        "checkbox_mark": [255, 255, 255, 181],
        "checkbox_text": [255, 255, 255, 181],
>>>>>>> c356d37e

        "tooltip": "background_2",
        "tooltip_text": "text_default",

        "tool_panel_background": "background_1",

<<<<<<< HEAD
        "tool_button_border": [255, 255, 255, 38],

        "y_axis": [96, 96, 255, 255],

        "viewport_background": "background_1",
=======
        "viewport_background": [31, 36, 39, 255],
>>>>>>> c356d37e
        "volume_outline": [12, 169, 227, 128],
        "buildplate": [169, 169, 169, 255],
        "buildplate_grid_minor": [154, 154, 155, 255],

        "disallowed_area": [0, 0, 0, 52],

        "model_selection_outline": [12, 169, 227, 255],

        "material_compatibility_warning": [255, 255, 255, 255],

        "quality_slider_available": [255, 255, 255, 255],

        "monitor_printer_family_tag": [86, 86, 106, 255],
        "monitor_text_disabled": [102, 102, 102, 255],
        "monitor_icon_primary": [229, 229, 229, 255],
        "monitor_icon_accent": [51, 53, 54, 255],
        "monitor_icon_disabled": [102, 102, 102, 255],

        "monitor_secondary_button_hover": [80, 80, 80, 255],
        "monitor_card_border": [102, 102, 102, 255],
        "monitor_card_background": [51, 53, 54, 255],
        "monitor_card_hover": [84, 89, 95, 255],

        "monitor_stage_background": [30, 36, 39, 255],
        "monitor_stage_background_fade": [30, 36, 39, 102],

        "monitor_progress_bar_deactive": [102, 102, 102, 255],
        "monitor_progress_bar_empty": [67, 67, 67, 255],

        "monitor_tooltip_text": [229, 229, 229, 255],
        "monitor_context_menu": [67, 67, 67, 255],
        "monitor_context_menu_hover": [30, 102, 215, 255],

        "monitor_skeleton_loading": [102, 102, 102, 255],
        "monitor_placeholder_image": [102, 102, 102, 255],
        "monitor_shadow": [4, 10, 13, 255],

        "monitor_carousel_dot": [119, 119, 119, 255],
        "monitor_carousel_dot_current": [216, 216, 216, 255]
    }
}<|MERGE_RESOLUTION|>--- conflicted
+++ resolved
@@ -75,13 +75,7 @@
 
         "button": [39, 44, 48, 255],
         "button_hover": [39, 44, 48, 255],
-<<<<<<< HEAD
-        "button_active": [67, 72, 75, 255],
-        "button_active_hover": [67, 72, 75, 255],
         "button_text": "text_default",
-=======
-        "button_text": [255, 255, 255, 197],
->>>>>>> c356d37e
         "button_disabled": [39, 44, 48, 255],
         "button_disabled_text": [255, 255, 255, 101],
 
@@ -104,7 +98,6 @@
         "tab_active_text": [255, 255, 255, 255],
         "tab_background": [39, 44, 48, 255],
 
-<<<<<<< HEAD
         "action_button": "background_1",
         "action_button_text": [255, 255, 255, 200],
         "action_button_border": "border_main",
@@ -117,12 +110,6 @@
         "action_button_disabled": "background_3",
         "action_button_disabled_text": "text_disabled",
         "action_button_disabled_border": [255, 255, 255, 30],
-=======
-        "action_button": [39, 44, 48, 255],
-        "action_button_hovered": [79, 85, 89, 255],
-        "action_button_disabled": [85, 85, 87, 255],
-        "action_button_disabled_text": [103, 103, 104, 255],
->>>>>>> c356d37e
 
         "scrollbar_background": [39, 44, 48, 0],
         "scrollbar_handle": [255, 255, 255, 105],
@@ -136,14 +123,11 @@
         "setting_category_disabled_text": [255, 255, 255, 101],
         "setting_category_active_text": [255, 255, 255, 204],
 
-<<<<<<< HEAD
+        "setting_control": [43, 48, 52, 255],
+        "setting_control_highlight": [43, 48, 52, 255],
         "setting_control": "background_2",
         "setting_control_selected": [34, 39, 42, 38],
         "setting_control_highlight": "background_2",
-=======
-        "setting_control": [43, 48, 52, 255],
-        "setting_control_highlight": [43, 48, 52, 255],
->>>>>>> c356d37e
         "setting_control_border": [255, 255, 255, 38],
         "setting_control_border_highlight": [12, 169, 227, 255],
         "setting_control_text": "text_default",
@@ -172,29 +156,16 @@
         "checkbox_hover": [43, 48, 52, 255],
         "checkbox_border": "text_disabled",
         "checkbox_border_hover": [255, 255, 255, 38],
-<<<<<<< HEAD
         "checkbox_mark": "text_default",
         "checkbox_square": "text_disabled",
         "checkbox_text": "text_default",
-=======
-        "checkbox_mark": [255, 255, 255, 181],
-        "checkbox_text": [255, 255, 255, 181],
->>>>>>> c356d37e
 
         "tooltip": "background_2",
         "tooltip_text": "text_default",
 
         "tool_panel_background": "background_1",
 
-<<<<<<< HEAD
-        "tool_button_border": [255, 255, 255, 38],
-
-        "y_axis": [96, 96, 255, 255],
-
         "viewport_background": "background_1",
-=======
-        "viewport_background": [31, 36, 39, 255],
->>>>>>> c356d37e
         "volume_outline": [12, 169, 227, 128],
         "buildplate": [169, 169, 169, 255],
         "buildplate_grid_minor": [154, 154, 155, 255],
