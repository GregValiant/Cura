// Copyright (c) 2019 Ultimaker B.V.
// Cura is released under the terms of the LGPLv3 or higher.

import QtQuick 2.10
import QtQuick.Controls 2.3
import QtQuick.Window 2.2
import QtGraphicalEffects 1.0  // For the DropShadow

import UM 1.3 as UM
import Cura 1.1 as Cura


//
// This is a no-frame dialog that shows the welcome process.
//
Window
{
    id: dialog
    UM.I18nCatalog { id: catalog; name: "cura" }

    id: dialog
    title: catalog.i18nc("@title", "Welcome to Ultimaker Cura")
    modality: Qt.ApplicationModal
    flags: Qt.Window | Qt.FramelessWindowHint

    width: 580  // TODO
    height: 600  // TODO
    color: "transparent"

<<<<<<< HEAD
    property var model: CuraApplication.getWelcomePagesModel()
=======
    property int shadowOffset: 1 * screenScaleFactor
>>>>>>> 418ad73a

    property var model: CuraApplication.getWelcomePagesModel()

    onVisibleChanged:
    {
        if (visible)
        {
            model.resetState()
        }
    }

    WizardPanel
    {
        id: stepPanel
<<<<<<< HEAD
        model: dialog.model
=======
        anchors.fill: parent
        model: dialog.model
    }

    // Drop shadow around the panel
    DropShadow
    {
        id: shadow
        radius: UM.Theme.getSize("monitor_shadow_radius").width
        anchors.fill: stepPanel
        source: stepPanel
        horizontalOffset: shadowOffset
        verticalOffset: shadowOffset
        color: UM.Theme.getColor("monitor_shadow")
        transparentBorder: true
>>>>>>> 418ad73a
    }

    // Close this dialog when there's no more page to show
    Connections
    {
        target: model
        onAllFinished: close()
    }
}<|MERGE_RESOLUTION|>--- conflicted
+++ resolved
@@ -15,7 +15,6 @@
 //
 Window
 {
-    id: dialog
     UM.I18nCatalog { id: catalog; name: "cura" }
 
     id: dialog
@@ -27,11 +26,7 @@
     height: 600  // TODO
     color: "transparent"
 
-<<<<<<< HEAD
-    property var model: CuraApplication.getWelcomePagesModel()
-=======
     property int shadowOffset: 1 * screenScaleFactor
->>>>>>> 418ad73a
 
     property var model: CuraApplication.getWelcomePagesModel()
 
@@ -46,9 +41,6 @@
     WizardPanel
     {
         id: stepPanel
-<<<<<<< HEAD
-        model: dialog.model
-=======
         anchors.fill: parent
         model: dialog.model
     }
@@ -64,7 +56,6 @@
         verticalOffset: shadowOffset
         color: UM.Theme.getColor("monitor_shadow")
         transparentBorder: true
->>>>>>> 418ad73a
     }
 
     // Close this dialog when there's no more page to show
